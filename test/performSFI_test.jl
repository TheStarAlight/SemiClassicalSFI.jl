using SemiclassicalSFI
using SemiclassicalSFI.Targets
using SemiclassicalSFI.Lasers
using Test
using Base.Threads

@info "# Testing main method performSFI ..."

@testset verbose=true "performSFI" begin

    if Threads.nthreads() == 1
        @warn "The process is running with single available thread, to enable multi-threading, start julia with parameter `-t N` to use N threads."
    end

    rm("./performSFI_test_output/", recursive=true, force=true)
    mkdir("./performSFI_test_output/")

    @info "Testing ADK ..."
    @testset "ADK" begin
        t = HAtom()
        l = Cos4Laser(peak_int=4e14, wave_len=800.0, cyc_num=2, ellip=1.0)
        @test begin
            performSFI(
                init_cond_method    = :ADK,
                laser               = l,
                target              = t,
<<<<<<< HEAD
                sample_t_interval   = (-80,80),
=======
                sample_t_intv       = (-80,80),
>>>>>>> 15864e45
                sample_t_num        = 400,
                traj_t_final        = 120,
                final_p_max         = (2.0,2.0,2.0),
                final_p_num         = (200,200,1),
                ss_kd_max           = 2.0,
                ss_kd_num           = 100,
                ss_kz_max           = 2.0,
                ss_kz_num           = 100,
                save_path           = "./performSFI_test_output/test_ADK_4e14_800nm_2cyc_CP.h5",
                traj_phase_method   = :CTMC,
                traj_dt             = 0.1,
                rate_prefix         = :Full
            )
            true
        end
    end

    @info "Testing ADK (GPU) ..."
    @testset "ADK (GPU)" begin
        t = HAtom()
        l = Cos4Laser(peak_int=4e14, wave_len=800.0, cyc_num=2, ellip=1.0)
        @test begin
            performSFI(
                init_cond_method    = :ADK,
                laser               = l,
                target              = t,
<<<<<<< HEAD
                sample_t_interval   = (-80,80),
=======
                sample_t_intv       = (-80,80),
>>>>>>> 15864e45
                sample_t_num        = 400,
                traj_t_final        = 120,
                final_p_max         = (2.0,2.0,2.0),
                final_p_num         = (200,200,1),
                ss_kd_max           = 2.0,
                ss_kd_num           = 100,
                ss_kz_max           = 2.0,
                ss_kz_num           = 100,
                save_path           = "./performSFI_test_output/test_ADK_GPU_4e14_800nm_2cyc_CP.h5",
                traj_phase_method   = :CTMC,
                traj_dt             = 0.1,
                rate_prefix         = :Full,
                traj_GPU            = true
            )
            true
        end
    end

    @info "Testing ADK (Monte-Carlo) ..."
    @testset "ADK (Monte-Carlo)" begin
        t = HAtom()
        l = Cos4Laser(peak_int=4e14, wave_len=800.0, cyc_num=2, ellip=1.0)
        @test begin
            performSFI(
                init_cond_method    = :ADK,
                laser               = l,
                target              = t,
<<<<<<< HEAD
                sample_t_interval   = (-80,80),
=======
                sample_t_intv       = (-80,80),
>>>>>>> 15864e45
                sample_t_num        = 400,
                traj_t_final        = 120,
                final_p_max         = (2.0,2.0,2.0),
                final_p_num         = (200,200,1),
                mc_kp_num           = 10000,
                mc_kp_max           = 2.0,
                save_path           = "./performSFI_test_output/test_ADK_MC_4e14_800nm_2cyc_CP.h5",
                traj_phase_method   = :CTMC,
                traj_dt             = 0.1,
                rate_prefix         = :Full,
                sample_monte_carlo  = true
            )
            true
        end
    end

    @info "Testing ADK (QTMC) ..."
    @testset "ADK (QTMC)" begin
        t = HAtom()
        l = Cos4Laser(peak_int=4e14, wave_len=800.0, cyc_num=2, ellip=1.0)
        @test begin
            performSFI(
                init_cond_method    = :ADK,
                laser               = l,
                target              = t,
<<<<<<< HEAD
                sample_t_interval   = (-80,80),
=======
                sample_t_intv       = (-80,80),
>>>>>>> 15864e45
                sample_t_num        = 400,
                traj_t_final        = 120,
                final_p_max         = (2.0,2.0,2.0),
                final_p_num         = (200,200,1),
                ss_kd_max           = 2.0,
                ss_kd_num           = 100,
                ss_kz_max           = 2.0,
                ss_kz_num           = 100,
                save_path           = "./performSFI_test_output/test_ADK_QTMC_4e14_800nm_2cyc_CP.h5",
                traj_phase_method   = :QTMC,
                traj_dt             = 0.1,
                rate_prefix         = :Full
            )
            true
        end
    end

    @info "Testing ADK (SCTS) ..."
    @testset "ADK (SCTS)" begin
        t = HAtom()
        l = Cos4Laser(peak_int=4e14, wave_len=800.0, cyc_num=2, ellip=1.0)
        @test begin
            performSFI(
                init_cond_method    = :ADK,
                laser               = l,
                target              = t,
<<<<<<< HEAD
                sample_t_interval   = (-80,80),
=======
                sample_t_intv       = (-80,80),
>>>>>>> 15864e45
                sample_t_num        = 400,
                traj_t_final        = 120,
                final_p_max         = (2.0,2.0,2.0),
                final_p_num         = (200,200,1),
                ss_kd_max           = 2.0,
                ss_kd_num           = 100,
                ss_kz_max           = 2.0,
                ss_kz_num           = 100,
                save_path           = "./performSFI_test_output/test_ADK_SCTS_4e14_800nm_2cyc_CP.h5",
                traj_phase_method   = :SCTS,
                traj_dt             = 0.1,
                rate_prefix         = :Full
            )
            true
        end
    end

    @info "Testing SFA-AE ..."
    @testset "SFA-AE" begin
        t = HAtom()
        l = Cos4Laser(peak_int=4e14, wave_len=800.0, cyc_num=2, ellip=1.0)
        @test begin
            performSFI(
                init_cond_method    = :SFAAE,
                laser               = l,
                target              = t,
<<<<<<< HEAD
                sample_t_interval   = (-80,80),
=======
                sample_t_intv       = (-80,80),
>>>>>>> 15864e45
                sample_t_num        = 400,
                traj_t_final        = 120,
                final_p_max         = (2.0,2.0,2.0),
                final_p_num         = (200,200,1),
                ss_kd_max           = 2.0,
                ss_kd_num           = 100,
                ss_kz_max           = 2.0,
                ss_kz_num           = 100,
                save_path           = "./performSFI_test_output/test_SFAAE_4e14_800nm_2cyc_CP.h5",
                traj_phase_method   = :CTMC,
                traj_dt             = 0.1,
                rate_prefix         = :Full
            )
            true
        end
    end

    @info "Testing SFA ..."
    @testset "SFA" begin
        t = HAtom()
        l = Cos4Laser(peak_int=4e14, wave_len=800.0, cyc_num=2, ellip=1.0)
        @test begin
            performSFI(
                init_cond_method    = :SFA,
                laser               = l,
                target              = t,
<<<<<<< HEAD
                sample_t_interval   = (-80,80),
=======
                sample_t_intv       = (-80,80),
>>>>>>> 15864e45
                sample_t_num        = 400,
                traj_t_final        = 120,
                final_p_max         = (2.0,2.0,2.0),
                final_p_num         = (200,200,1),
                ss_kd_max           = 2.0,
                ss_kd_num           = 100,
                ss_kz_max           = 2.0,
                ss_kz_num           = 100,
                save_path           = "./performSFI_test_output/test_SFA_4e14_800nm_2cyc_CP.h5",
                traj_phase_method   = :CTMC,
                traj_dt             = 0.1,
                rate_prefix         = :Full
            )
            true
        end
    end

    @info "Testing MO-ADK ..."
    @testset "MO-ADK" begin
        t = Molecule("Molecule_Hydrogen.h5")
        l = Cos4Laser(peak_int=4e14, wave_len=800.0, cyc_num=2, ellip=1.0)
        @test begin
            performSFI(
                init_cond_method    = :MOADK,
                laser               = l,
                target              = t,
<<<<<<< HEAD
                sample_t_interval   = (-80,80),
=======
                sample_t_intv       = (-80,80),
>>>>>>> 15864e45
                sample_t_num        = 400,
                traj_t_final        = 120,
                final_p_max         = (2.0,2.0,2.0),
                final_p_num         = (200,200,1),
                ss_kd_max           = 2.0,
                ss_kd_num           = 100,
                ss_kz_max           = 2.0,
                ss_kz_num           = 100,
                save_path           = "./performSFI_test_output/test_MOADK_Hydrogen_4e14_800nm_2cyc_CP.h5",
                traj_dt             = 0.1
            )
            true
        end
    end

    @info "Testing WFAT ..."
    @testset "WFAT" begin
        t = Molecule("Molecule_Hydrogen.h5")
        l = Cos4Laser(peak_int=4e14, wave_len=800.0, cyc_num=2, ellip=1.0)
        @test begin
            performSFI(
                init_cond_method    = :WFAT,
                laser               = l,
                target              = t,
<<<<<<< HEAD
                sample_t_interval   = (-80,80),
=======
                sample_t_intv       = (-80,80),
>>>>>>> 15864e45
                sample_t_num        = 400,
                traj_t_final        = 120,
                final_p_max         = (2.0,2.0,2.0),
                final_p_num         = (200,200,1),
                ss_kd_max           = 2.0,
                ss_kd_num           = 100,
                ss_kz_max           = 2.0,
                ss_kz_num           = 100,
                save_path           = "./performSFI_test_output/test_WFAT_Hydrogen_4e14_800nm_2cyc_CP.h5",
                traj_dt             = 0.1
            )
            true
        end
    end

end<|MERGE_RESOLUTION|>--- conflicted
+++ resolved
@@ -24,11 +24,7 @@
                 init_cond_method    = :ADK,
                 laser               = l,
                 target              = t,
-<<<<<<< HEAD
-                sample_t_interval   = (-80,80),
-=======
-                sample_t_intv       = (-80,80),
->>>>>>> 15864e45
+                sample_t_intv       = (-80,80),
                 sample_t_num        = 400,
                 traj_t_final        = 120,
                 final_p_max         = (2.0,2.0,2.0),
@@ -55,11 +51,7 @@
                 init_cond_method    = :ADK,
                 laser               = l,
                 target              = t,
-<<<<<<< HEAD
-                sample_t_interval   = (-80,80),
-=======
-                sample_t_intv       = (-80,80),
->>>>>>> 15864e45
+                sample_t_intv       = (-80,80),
                 sample_t_num        = 400,
                 traj_t_final        = 120,
                 final_p_max         = (2.0,2.0,2.0),
@@ -87,11 +79,7 @@
                 init_cond_method    = :ADK,
                 laser               = l,
                 target              = t,
-<<<<<<< HEAD
-                sample_t_interval   = (-80,80),
-=======
-                sample_t_intv       = (-80,80),
->>>>>>> 15864e45
+                sample_t_intv       = (-80,80),
                 sample_t_num        = 400,
                 traj_t_final        = 120,
                 final_p_max         = (2.0,2.0,2.0),
@@ -117,11 +105,7 @@
                 init_cond_method    = :ADK,
                 laser               = l,
                 target              = t,
-<<<<<<< HEAD
-                sample_t_interval   = (-80,80),
-=======
-                sample_t_intv       = (-80,80),
->>>>>>> 15864e45
+                sample_t_intv       = (-80,80),
                 sample_t_num        = 400,
                 traj_t_final        = 120,
                 final_p_max         = (2.0,2.0,2.0),
@@ -148,11 +132,7 @@
                 init_cond_method    = :ADK,
                 laser               = l,
                 target              = t,
-<<<<<<< HEAD
-                sample_t_interval   = (-80,80),
-=======
-                sample_t_intv       = (-80,80),
->>>>>>> 15864e45
+                sample_t_intv       = (-80,80),
                 sample_t_num        = 400,
                 traj_t_final        = 120,
                 final_p_max         = (2.0,2.0,2.0),
@@ -179,11 +159,7 @@
                 init_cond_method    = :SFAAE,
                 laser               = l,
                 target              = t,
-<<<<<<< HEAD
-                sample_t_interval   = (-80,80),
-=======
-                sample_t_intv       = (-80,80),
->>>>>>> 15864e45
+                sample_t_intv       = (-80,80),
                 sample_t_num        = 400,
                 traj_t_final        = 120,
                 final_p_max         = (2.0,2.0,2.0),
@@ -210,11 +186,7 @@
                 init_cond_method    = :SFA,
                 laser               = l,
                 target              = t,
-<<<<<<< HEAD
-                sample_t_interval   = (-80,80),
-=======
-                sample_t_intv       = (-80,80),
->>>>>>> 15864e45
+                sample_t_intv       = (-80,80),
                 sample_t_num        = 400,
                 traj_t_final        = 120,
                 final_p_max         = (2.0,2.0,2.0),
@@ -241,11 +213,7 @@
                 init_cond_method    = :MOADK,
                 laser               = l,
                 target              = t,
-<<<<<<< HEAD
-                sample_t_interval   = (-80,80),
-=======
-                sample_t_intv       = (-80,80),
->>>>>>> 15864e45
+                sample_t_intv       = (-80,80),
                 sample_t_num        = 400,
                 traj_t_final        = 120,
                 final_p_max         = (2.0,2.0,2.0),
@@ -270,11 +238,7 @@
                 init_cond_method    = :WFAT,
                 laser               = l,
                 target              = t,
-<<<<<<< HEAD
-                sample_t_interval   = (-80,80),
-=======
-                sample_t_intv       = (-80,80),
->>>>>>> 15864e45
+                sample_t_intv       = (-80,80),
                 sample_t_num        = 400,
                 traj_t_final        = 120,
                 final_p_max         = (2.0,2.0,2.0),
