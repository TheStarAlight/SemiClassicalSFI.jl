--- conflicted
+++ resolved
@@ -16,11 +16,7 @@
     ADK_tun_exit    ::Symbol;           # currently supports :IpF, :FDM, :Para.
     function ADKSampler(;   laser               ::Laser,
                             target              ::SAEAtomBase,
-<<<<<<< HEAD
-                            sample_t_interval   ::Tuple{<:Real,<:Real},
-=======
                             sample_t_intv       ::Tuple{<:Real,<:Real},
->>>>>>> 15864e45
                             sample_t_num        ::Int,
                             sample_monte_carlo  ::Bool,
                             traj_phase_method   ::Symbol,
@@ -73,34 +69,20 @@
         if ! sample_monte_carlo    # check SS sampling parameters.
             @assert (ss_kd_num>0 && ss_kz_num>0) "[ADKSampler] Invalid kd/kz sample number $ss_kd_num/$ss_kz_num."
         else                    # check MC sampling parameters.
-<<<<<<< HEAD
-            @assert (sample_t_interval[1] < sample_t_interval[2]) "[ADKSampler] Invalid sampling time span $sample_t_interval."
-            @assert (mc_t_batch_size>0) "[ADKSampler] Invalid batch size $mc_t_batch_size."
-            @assert (mc_kt_max>0) "[ADKSampler] Invalid sampling kt_max $mc_kt_max."
-=======
             @assert (sample_t_intv[1] < sample_t_intv[2]) "[ADKSampler] Invalid sampling time span $sample_t_intv."
             @assert (mc_kp_num>0) "[ADKSampler] Invalid batch size $mc_kp_num."
             @assert (mc_kp_max>0) "[ADKSampler] Invalid sampling kt_max $mc_kp_max."
->>>>>>> 15864e45
         end
         # finish initialization.
         return if ! sample_monte_carlo
             new(laser,target,
                 sample_monte_carlo,
-<<<<<<< HEAD
-                range(sample_t_interval[1],sample_t_interval[2];length=sample_t_num),
-=======
                 range(sample_t_intv[1],sample_t_intv[2];length=sample_t_num),
->>>>>>> 15864e45
                 range(-abs(ss_kd_max),abs(ss_kd_max);length=ss_kd_num), range(-abs(ss_kz_max),abs(ss_kz_max);length=ss_kz_num),
                 0,0,    # for MC params. pass meaningless values
                 traj_phase_method,rate_prefix,adk_tun_exit)
         else
-<<<<<<< HEAD
-            t_samples = rand(sample_t_num) .* (sample_t_interval[2]-sample_t_interval[1]) .+ sample_t_interval[1]
-=======
             t_samples = rand(sample_t_num) .* (sample_t_intv[2]-sample_t_intv[1]) .+ sample_t_intv[1]
->>>>>>> 15864e45
             new(laser,target,
                 sample_monte_carlo,
                 t_samples,
