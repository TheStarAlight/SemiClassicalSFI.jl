
"Sample provider which yields electron samples through ADK rate formula, matching `IonRateMethod=:ADK`."
struct ADKSampler <: ElectronSampleProvider
    laser           ::Laser;
    target          ::SAEAtomBase;          # ADK only supports [SAEAtomBase].
    monteCarlo      ::Bool;
    tSamples        ::AbstractVector;
    ss_kdSamples    ::AbstractVector;
    ss_kzSamples    ::AbstractVector;
    mc_tBatchSize   ::Int;
    mc_ktMax        ::Real;
    phaseMethod     ::Symbol;           # currently supports :CTMC, :QTMC, :SCTS.
    ionRatePrefix   ::Symbol;           # currently supports :ExpRate.
    ADKTunExit      ::Symbol;           # currently supports :IpF, :FDM, :Para.
    function ADKSampler(;   laser               ::Laser,
                            target              ::SAEAtomBase,
                            sample_tSpan        ::Tuple{<:Real,<:Real},
                            sample_tSampleNum   ::Int,
                            rate_monteCarlo     ::Bool,
                            simu_phaseMethod    ::Symbol,
                            rate_ionRatePrefix  ::Symbol,
                            adk_ADKTunExit      ::Symbol,
                                #* for step-sampling (!rate_monteCarlo)
                            ss_kdMax            ::Real,
                            ss_kdNum            ::Int,
                            ss_kzMax            ::Real,
                            ss_kzNum            ::Int,
                                #* for Monte-Carlo-sampling (rate_monteCarlo)
                            mc_tBatchSize       ::Int,
                            mc_ktMax            ::Real,
                            kwargs...   # kwargs are surplus params.
                            )
        F0 = LaserF0(laser)
        Ip = IonPotential(target)
        γ0 = AngFreq(laser) * sqrt(2Ip) / F0
        # check phase method support.
        if ! (simu_phaseMethod in [:CTMC, :QTMC, :SCTS])
            error("[ADKSampler] Undefined phase method [$simu_phaseMethod].")
            return
        end
        # check tunneling exit support.
        if ! (adk_ADKTunExit in [:IpF, :FDM, :Para])
            error("[ADKSampler] Undefined tunneling exit method [$adk_ADKTunExit].")
            return
        end
        # switch tunneling exit method if inappropriate.
        if adk_ADKTunExit == :FDM && Ip^2 < 4F0
            adk_ADKTunExit == :IpF
            @warn "[ADKSampler] Tunneling exit method has changed from [FDM] to [IpF] due to failure in tunneling exit determination of [FDM] model."
        elseif adk_ADKTunExit == :Para && Ip^2 < 4*(1-sqrt(Ip/2))*F0
            adk_ADKTunExit == :IpF
            @warn "[ADKSampler] Tunneling exit method has changed from [Para] to [IpF] due to failure in tunneling exit determination of [Para] model."
        end
        # check IonRate prefix support.
        if ! (rate_ionRatePrefix in [:ExpRate, :ExpPre, :ExpJac, :Full])
            error("[ADKSampler] Undefined tunneling rate prefix [$rate_ionRatePrefix].")
            return
        end
        # check Keldysh parameter.
        if γ0 ≥ 0.5
            @warn "[ADKSampler] Keldysh parameter γ=$γ0, adiabatic (tunneling) condition [γ<<1] not sufficiently satisfied."
        elseif γ0 ≥ 1.0
            @warn "[ADKSampler] Keldysh parameter γ=$γ0, adiabatic (tunneling) condition [γ<<1] unsatisfied."
        end
        # check sampling parameters.
        @assert (sample_tSampleNum>0) "[ADKSampler] Invalid time sample number $sample_tSampleNum."
        if ! rate_monteCarlo    # check SS sampling parameters.
            @assert (ss_kdNum>0 && ss_kzNum>0) "[ADKSampler] Invalid kd/kz sample number $ss_kdNum/$ss_kzNum."
        else                    # check MC sampling parameters.
            @assert (sample_tSpan[1] < sample_tSpan[2]) "[ADKSampler] Invalid sampling time span $sample_tSpan."
            @assert (mc_tBatchSize>0) "[ADKSampler] Invalid batch size $mc_tBatchSize."
            @assert (mc_ktMax>0) "[ADKSampler] Invalid sampling ptmax $mc_ktMax."
        end
        # finish initialization.
        return if ! rate_monteCarlo
            new(laser,target,rate_monteCarlo,
                range(sample_tSpan[1],sample_tSpan[2];length=sample_tSampleNum),
                range(-abs(ss_kdMax),abs(ss_kdMax);length=ss_kdNum), range(-abs(ss_kzMax),abs(ss_kzMax);length=ss_kzNum),
                0,0,    # for MC params. pass meaningless values
                simu_phaseMethod,rate_ionRatePrefix,adk_ADKTunExit)
        else
            tSamples = rand(sample_tSampleNum) .* (sample_tSpan[2]-sample_tSpan[1]) .+ sample_tSpan[1]
            new(laser,target,rate_monteCarlo,
                tSamples,
                0:0,0:0,    # for SS params. pass meaningless values
                mc_tBatchSize, mc_ktMax,
                simu_phaseMethod,rate_ionRatePrefix,adk_ADKTunExit)
        end
    end
end
"Gets the total number of batches."
function batchNum(sp::ADKSampler)
    return length(sp.tSamples)
end
"Generates a batch of electrons of `batchId` from `sp` using ADK method."
function generateElectronBatch(sp::ADKSampler, batchId::Int)
    t = sp.tSamples[batchId]
    Fx::Function = LaserFx(sp.laser)
    Fy::Function = LaserFy(sp.laser)
    Fxt = Fx(t)
    Fyt = Fy(t)
    Ft = hypot(Fxt,Fyt)
    Ax::Function = LaserAx(sp.laser)
    Ay::Function = LaserAy(sp.laser)
    φ  = atan(-Fyt,-Fxt)
    Z  = AsympNuclCharge(sp.target)
    Ip = IonPotential(sp.target)
    if Ft == 0
        return nothing
    end
    # determining tunneling exit position.
    r_exit =
        if      sp.ADKTunExit == :IpF
            Ip / Ft
        elseif  sp.ADKTunExit == :FDM
            (Ip + sqrt(Ip^2 - 4Ft)) / 2Ft
        elseif  sp.ADKTunExit == :Para
            (Ip + sqrt(Ip^2 - 4*(1-sqrt(Ip/2))*Ft)) / 2Ft
        end
    # determining ADK rate. ADKRate(F,φ,kd,kz)
    ADKRate::Function =
        if      sp.ionRatePrefix == :ExpRate
            ADKRateExp(sp.target)
        else
            ADKRate_Exp = ADKRateExp(sp.target)
            α = 1.0+Z/sqrt(2Ip)
            if  sp.ionRatePrefix == :ExpPre
                function ADKRate_ExpPre(F,φ,kd,kz)
                    return ADKRate_Exp(F,φ,kd,kz) / ((kd^2+kz^2+2Ip)*Ft^2)^(0.5α)
                end
            elseif  sp.ionRatePrefix == :ExpJac
                function ADKRate_ExpJac(F,φ,kd,kz)
                    transform((tr,kd)) = SVector(kd*Fy(tr)/sqrt(Fx(tr)^2+Fy(tr)^2) - Ax(tr), -kd*Fx(tr)/sqrt(Fx(tr)^2+Fy(tr)^2) - Ay(tr))
                    jac = abs(det(ForwardDiff.jacobian(transform,SVector(t,kd))))
                    return ADKRate_Exp(F,φ,kd,kz) * jac
                end
            elseif  sp.ionRatePrefix == :Full
                function ADKRate_Full(F,φ,kd,kz)
                    transform((tr,kd)) = SVector(kd*Fy(tr)/sqrt(Fx(tr)^2+Fy(tr)^2) - Ax(tr), -kd*Fx(tr)/sqrt(Fx(tr)^2+Fy(tr)^2) - Ay(tr))
                    jac = abs(det(ForwardDiff.jacobian(transform,SVector(t,kd))))
                    return ADKRate_Exp(F,φ,kd,kz) * jac / ((kd^2+kz^2+2Ip)*Ft^2)^(0.5α)
                end
            end
        end
    dim = (sp.phaseMethod == :CTMC) ? 8 : 9 # x,y,z,kx,ky,kz,t0,rate[,phase]
    if ! sp.monteCarlo
        kdNum, kzNum = length(sp.ss_kdSamples), length(sp.ss_kzSamples)
        init = zeros(Float64, dim, kdNum, kzNum) # initial condition
        x0 = r_exit*cos(φ)
        y0 = r_exit*sin(φ)
        z0 = 0.
        @threads for ikd in 1:kdNum
            kd0 = sp.ss_kdSamples[ikd]
            kx0 = kd0*-sin(φ)
            ky0 = kd0* cos(φ)
            for ikz in 1:kzNum
                kz0 = sp.ss_kzSamples[ikz]
                init[1:8,ikd,ikz] = [x0,y0,z0,kx0,ky0,kz0,t,ADKRate(Ft,φ,kd0,kz0)]
                if sp.phaseMethod != :CTMC
                    init[9,ikd,ikz] = 0
                end
            end
        end
        return reshape(init,dim,:)
    else
        init = zeros(Float64, dim, sp.mc_tBatchSize)
<<<<<<< HEAD
        ptMax = sp.mc_ktMax
=======
        ktMax = sp.mc_ktMax
>>>>>>> 48023351
        x0 = r_exit*cos(φ)
        y0 = r_exit*sin(φ)
        z0 = 0.
        @threads for i in 1:sp.mc_tBatchSize
            # generates random (kd0,kz0) inside circle kd0^2+kz0^2=ktMax^2.
<<<<<<< HEAD
            kd0, kz0 = (rand()-0.5)*2ptMax, (rand()-0.5)*2ptMax
            while kd0^2+kz0^2 > ptMax^2
                kd0, kz0 = (rand()-0.5)*2ptMax, (rand()-0.5)*2ptMax
=======
            kd0, kz0 = (rand()-0.5)*2ktMax, (rand()-0.5)*2ktMax
            while kd0^2+kz0^2 > ktMax^2
                kd0, kz0 = (rand()-0.5)*2ktMax, (rand()-0.5)*2ktMax
>>>>>>> 48023351
            end
            kx0 = kd0*-sin(φ)
            ky0 = kd0* cos(φ)
            init[1:8,i] = [x0,y0,z0,kx0,ky0,kz0,t,ADKRate(Ft,φ,kd0,kz0)]
            if sp.phaseMethod != :CTMC
                init[9,i] = 0
            end
        end
        return init
    end
end<|MERGE_RESOLUTION|>--- conflicted
+++ resolved
@@ -164,25 +164,15 @@
         return reshape(init,dim,:)
     else
         init = zeros(Float64, dim, sp.mc_tBatchSize)
-<<<<<<< HEAD
-        ptMax = sp.mc_ktMax
-=======
         ktMax = sp.mc_ktMax
->>>>>>> 48023351
         x0 = r_exit*cos(φ)
         y0 = r_exit*sin(φ)
         z0 = 0.
         @threads for i in 1:sp.mc_tBatchSize
             # generates random (kd0,kz0) inside circle kd0^2+kz0^2=ktMax^2.
-<<<<<<< HEAD
-            kd0, kz0 = (rand()-0.5)*2ptMax, (rand()-0.5)*2ptMax
-            while kd0^2+kz0^2 > ptMax^2
-                kd0, kz0 = (rand()-0.5)*2ptMax, (rand()-0.5)*2ptMax
-=======
             kd0, kz0 = (rand()-0.5)*2ktMax, (rand()-0.5)*2ktMax
             while kd0^2+kz0^2 > ktMax^2
                 kd0, kz0 = (rand()-0.5)*2ktMax, (rand()-0.5)*2ktMax
->>>>>>> 48023351
             end
             kx0 = kd0*-sin(φ)
             ky0 = kd0* cos(φ)
