using ..Targets
using HDF5
using Rotations
using WignerD
using Base.Threads

"Sample provider which yields electron samples through WFAT formula, matching `IonRateMethod=:WFAT`"
struct WFATSampler <: ElectronSampleProvider
    laser           ::Laser;
    target          ::Molecule;     # WFAT only supports [Molecule]
    tSamples        ::AbstractVector;
    ss_kdSamples    ::AbstractVector;
    ss_kzSamples    ::AbstractVector;
<<<<<<< HEAD
    ionRatePrefix   ::Symbol;       # currently supports :ExpRate.
=======
    ionRatePrefix   ::Symbol;       # currently supports :ExpRate(would be treated as :ExpPre) & :ExpPre.
>>>>>>> 48023351
    tunExit         ::Symbol;       # :Para for tunneling, :IpF for over-barrier, automatically specified.
    mol_Ip          ::Real;
    mol_μ           ::Vector;
    wfat_intdata    ::Array;
    wfat_nξMax      ::Int;
    wfat_mMax       ::Int;
    wfat_lMax       ::Int;

    function WFATSampler(;  laser               ::Laser,
                            target              ::Molecule,
                            sample_tSpan        ::Tuple{<:Real,<:Real},
                            sample_tSampleNum   ::Int,
                            rate_ionRatePrefix  ::Symbol,
                            ss_kdMax            ::Real,
                            ss_kdNum            ::Int,
                            ss_kzMax            ::Real,
                            ss_kzNum            ::Int,
                            mol_ionOrbitRelHOMO ::Int,
                            kwargs...   # kwargs are surplus params.
                            )
        # check sampling parameters.
        @assert (sample_tSampleNum>0) "[WFATSampler] Invalid time sample number $sample_tSampleNum."
        @assert (ss_kdNum>0 && ss_kzNum>0) "[WFATSampler] Invalid kd/kz sample number $ss_kdNum/$ss_kzNum."
        # load WFAT IntData.
        if ! (mol_ionOrbitRelHOMO in MolWFATAvailableIndices(target))
            MolCalcWFATData!(target, mol_ionOrbitRelHOMO)
        end
        μ, intdata = MolWFATData(target, mol_ionOrbitRelHOMO)
        Ip = IonPotential(target, mol_ionOrbitRelHOMO)
        nξMax = size(intdata,1) - 1
        mMax = round(Int,(size(intdata,2)-1)/2)
        lMax = size(intdata,3) - 1
        # check IonRate prefix support.
        if ! (rate_ionRatePrefix in [:ExpRate, :ExpPre])
            error("[WFATSampler] Undefined tunneling rate prefix [$rate_ionRatePrefix].")
        end
        # check Keldysh parameter & over-barrier condition.
        F0 = LaserF0(laser)
        γ0 = AngFreq(laser) * sqrt(2Ip) / F0
        if γ0 ≥ 0.5
            @warn "[WFATSampler] Keldysh parameter γ=$γ0, adiabatic (tunneling) condition [γ<<1] not sufficiently satisfied."
        elseif γ0 ≥ 1.0
            @warn "[WFATSampler] Keldysh parameter γ=$γ0, adiabatic (tunneling) condition [γ<<1] unsatisfied."
        end
        F_crit = Ip^2/4/(1-sqrt(Ip/2))
        tunExit = :Para
        if F0 ≥ F_crit
            @warn "[WFATSampler] Peak electric field strength F0=$F0, reaching the over-barrier critical value, weak-field condition unsatisfied. Tunneling exit method switched from [Para] to [IpF]."
            tunExit = :IpF
        elseif F0 ≥ F_crit*2/3
            @warn "[WFATSampler] Peak electric field strength F0=$F0, reaching 2/3 of over-barrier critical value, weak-field condition not sufficiently satisfied."
        end
        # finish initialization.
        return new( laser, target,
                    range(sample_tSpan[1],sample_tSpan[2];length=sample_tSampleNum),
                    range(-abs(ss_kdMax),abs(ss_kdMax);length=ss_kdNum), range(-abs(ss_kzMax),abs(ss_kzMax);length=ss_kzNum),
                    rate_ionRatePrefix, tunExit,
                    Ip, μ, # Ionizing Orbit Energy (-Ip), orbital dipole moment μ
                    intdata, nξMax, mMax, lMax
                    )
    end
end

"Gets the total number of batches."
function batchNum(sp::WFATSampler)
    return length(sp.tSamples)
end

"Generates a batch of electrons of `batchId` from `sp` using WFAT method."
function generateElectronBatch(sp::WFATSampler, batchId::Int)
    t = sp.tSamples[batchId]
    Fx::Function = LaserFx(sp.laser)
    Fy::Function = LaserFy(sp.laser)
    Fxt = Fx(t)
    Fyt = Fy(t)
    Ft = hypot(Fxt,Fyt)
    φ_field = atan( Fyt, Fxt)   # direction of field vector F.
    φ_exit  = atan(-Fyt,-Fxt)   # direction of tunneling exit, which is opposite to F.
    Ip = sp.mol_Ip
    κ  = sqrt(2Ip)
    μ  = sp.mol_μ
    Z  = MolCharge(sp.target) + 1
    nξMax = sp.wfat_nξMax
    mMax  = sp.wfat_mMax
    if Ft == 0
        return nothing
    end

    # determining tunneling exit position (using ADK's parabolic tunneling exit method if tunExit=:Para)
    r_exit = if sp.tunExit == :Para
        (Ip + sqrt(Ip^2 - 4*(1-sqrt(Ip/2))*Ft)) / 2Ft
    else
        Ip / Ft
    end

    # determining Euler angles (β,γ) (α contributes nothing to Γ, thus is neglected)
    mα,mβ,mγ = MolRotation(sp.target)
    RotMol = RotZYZ(mγ, mβ, mα)  # the molecule's rotation
    RotLaser = RotMatrix3([[ 0  -sin(φ_field)  cos(φ_field)];
                           [ 0   cos(φ_field)  sin(φ_field)];
                           [-1              0             0]])          # the laser's rotation (directions of x&y can be arbitrary)
    α,β,γ = Rotations.params(RotZYZ(inv(RotLaser)*RotMol))      # the ZYZ Euler angles of the rotations from laser frame (F points to Z axis) to molecular frame.

    # determining tunneling rate Γ.
    # The total rate Γ consists of partial rates of different channels ν=(nξ,m): Γ = ∑ Γ_ν
    # The partial rate consists of structure factor part |G_ν(β,γ)|² and field factor W_ν(F): Γ_ν = |G_ν(β,γ)|²*W_ν(F)
    μ = RotMol * μ  # μ is initially obtained in the MF.
    μ_field = μ[1]*cos(φ_field)+μ[2]*sin(φ_field)   # μ's component along the field F, aka μ_z (here F is not along the Z axis!).
    g_data = zeros(nξMax+1, 2*mMax+1)
    for nξ in 0:nξMax, m in -mMax:mMax
        g_data[nξ+1, m+mMax+1] = _getMolStructFactor_g(sp, nξ, m, β, γ)
    end
    g(nξ,m) = g_data[nξ+1, m+mMax+1]
    ionRate::Function =
<<<<<<< HEAD
        if sp.ionRatePrefix == :ExpRate
=======
        if sp.ionRatePrefix == :ExpRate || sp.ionRatePrefix == :ExpPre
>>>>>>> 48023351
            function (F,kd,kz)
                Γsum = 0.
                for nξ in 0:nξMax, m in -mMax:mMax
                    G2 = ( exp(-κ*μ_field)*g(nξ,m) )^2  # G², structural part
                    WF = (κ/2) * (4κ^2/F)^(2Z/κ-2nξ-abs(m)-1) * exp(-2(κ^2+kd^2+kz^2)^1.5/3F)   # W_F, field part
                    Γsum += G2*WF
                end
                return Γsum
            end
        else
            #TODO: Add support for full prefixes.
        end
    dim = 8
    kdNum, kzNum = length(sp.ss_kdSamples), length(sp.ss_kzSamples)
    init = zeros(Float64, dim, kdNum, kzNum) # initial condition
    x0 = r_exit*cos(φ_exit)
    y0 = r_exit*sin(φ_exit)
    z0 = 0.
    @threads for ikd in 1:kdNum
        kd0 = sp.ss_kdSamples[ikd]
        kx0 = kd0*-sin(φ_exit)
        ky0 = kd0* cos(φ_exit)
        for ikz in 1:kzNum
            kz0 = sp.ss_kzSamples[ikz]
            init[1:8,ikd,ikz] = [x0,y0,z0,kx0,ky0,kz0,t,ionRate(Ft,kd0,kz0)]
        end
    end
    return reshape(init,dim,:)
end

"Gets the structure factor g of the molecule target of a given channel under a specific Euler angle (β,γ)."
function _getMolStructFactor_g(sp::WFATSampler, nξ::Int, m::Int, β, γ)
    @assert nξ≥0 "[WFATSampler] The nξ must be positive."
    sum = zero(ComplexF64)
    for l in abs(m):sp.wfat_lMax, m_ in -l:l
        sum += sp.wfat_intdata[nξ+1,m+sp.wfat_mMax+1,l+1,m_+l+1] * WignerD.wignerdjmn(l,m,m_,β) * exp(-1im*m_*γ)
    end
    return real(sum)
end<|MERGE_RESOLUTION|>--- conflicted
+++ resolved
@@ -11,11 +11,7 @@
     tSamples        ::AbstractVector;
     ss_kdSamples    ::AbstractVector;
     ss_kzSamples    ::AbstractVector;
-<<<<<<< HEAD
-    ionRatePrefix   ::Symbol;       # currently supports :ExpRate.
-=======
     ionRatePrefix   ::Symbol;       # currently supports :ExpRate(would be treated as :ExpPre) & :ExpPre.
->>>>>>> 48023351
     tunExit         ::Symbol;       # :Para for tunneling, :IpF for over-barrier, automatically specified.
     mol_Ip          ::Real;
     mol_μ           ::Vector;
@@ -130,11 +126,7 @@
     end
     g(nξ,m) = g_data[nξ+1, m+mMax+1]
     ionRate::Function =
-<<<<<<< HEAD
-        if sp.ionRatePrefix == :ExpRate
-=======
         if sp.ionRatePrefix == :ExpRate || sp.ionRatePrefix == :ExpPre
->>>>>>> 48023351
             function (F,kd,kz)
                 Γsum = 0.
                 for nξ in 0:nξMax, m in -mMax:mMax
