using ..Targets
using HDF5
using Rotations
using WignerD
using Base.Threads

"Sample provider which yields electron samples through MOADK formula, matching `IonRateMethod=:MOADK`."
struct MOADKSampler <: ElectronSampleProvider
    laser           ::Laser;
    target          ::Molecule;     # WFAT only supports [Molecule]
    tSamples        ::AbstractVector;
    ss_kdSamples    ::AbstractVector;
    ss_kzSamples    ::AbstractVector;
<<<<<<< HEAD
    ionRatePrefix   ::Symbol;       # currently supports :ExpRate.
=======
    ionRatePrefix   ::Symbol;       # currently supports :ExpRate(would be treated as :ExpPre) & :ExpPre.
>>>>>>> 48023351
    tunExit         ::Symbol;       # :Para for tunneling, :IpF for over-barrier, automatically specified.
    ionOrbitRelHOMO ::Integer;
    ionOrbit_m      ::Integer;

    function MOADKSampler(; laser               ::Laser,
                            target              ::Molecule,
                            sample_tSpan        ::Tuple{<:Real,<:Real},
                            sample_tSampleNum   ::Integer,
                            rate_ionRatePrefix  ::Symbol,
                            ss_kdMax            ::Real,
                            ss_kdNum            ::Integer,
                            ss_kzMax            ::Real,
                            ss_kzNum            ::Integer,
                            mol_ionOrbitRelHOMO ::Integer,
                            moadk_ionOrbit_m    ::Integer,
                            kwargs...   # kwargs are surplus params.
                            )
        # check sampling parameters.
        @assert (sample_tSampleNum>0) "[MOADKSampler] Invalid time sample number $sample_tSampleNum."
        @assert (ss_kdNum>0 && ss_kzNum>0) "[MOADKSampler] Invalid kd/kz sample number $ss_kdNum/$ss_kzNum."
        # if coefficients are not available, calculate it.
        if ! (mol_ionOrbitRelHOMO in MolMOADKAvailableIndices(target))
            MolCalcMOADKCoeff!(target, mol_ionOrbitRelHOMO)
        end
        # check IonRate prefix support.
        if ! (rate_ionRatePrefix in [:ExpRate, :ExpPre])
            error("[MOADKSampler] Unsupported tunneling rate prefix [$rate_ionRatePrefix].")
        end
        # check Keldysh parameter & over-barrier condition.
        Ip = IonPotential(target, mol_ionOrbitRelHOMO)
        F0 = LaserF0(laser)
        γ0 = AngFreq(laser) * sqrt(2Ip) / F0
        if γ0 ≥ 0.5
            @warn "[MOADKSampler] Keldysh parameter γ=$γ0, adiabatic (tunneling) condition [γ<<1] not sufficiently satisfied."
        elseif γ0 ≥ 1.0
            @warn "[MOADKSampler] Keldysh parameter γ=$γ0, adiabatic (tunneling) condition [γ<<1] unsatisfied."
        end
        F_crit = Ip^2/4/(1-sqrt(Ip/2))
        tunExit = :Para
        if F0 ≥ F_crit
            @warn "[MOADKSampler] Peak electric field strength F0=$F0, reaching the over-barrier critical value, weak-field condition unsatisfied. Tunneling exit method switched from [Para] to [IpF]."
            tunExit = :IpF
        elseif F0 ≥ F_crit*2/3
            @warn "[MOADKSampler] Peak electric field strength F0=$F0, reaching 2/3 of over-barrier critical value, weak-field condition not sufficiently satisfied."
        end
        # check moadk m.
        @assert moadk_ionOrbit_m≥0 "[MOADKSampler] `moadk_ionOrbit_m` should be non-negative."
        # finish initialization
        return new( laser, target,
                    range(sample_tSpan[1],sample_tSpan[2];length=sample_tSampleNum),
                    range(-abs(ss_kdMax),abs(ss_kdMax);length=ss_kdNum), range(-abs(ss_kzMax),abs(ss_kzMax);length=ss_kzNum),
                    rate_ionRatePrefix, tunExit,
                    mol_ionOrbitRelHOMO, moadk_ionOrbit_m)
    end
end

"Gets the total number of batches."
function batchNum(sp::MOADKSampler)
    return length(sp.tSamples)
end

"Generates a batch of electrons of `batchId` from `sp` using MOADK method."
function generateElectronBatch(sp::MOADKSampler, batchId::Int)
    t = sp.tSamples[batchId]
    Fx::Function = LaserFx(sp.laser)
    Fy::Function = LaserFy(sp.laser)
    Fxt = Fx(t)
    Fyt = Fy(t)
    Ft = hypot(Fxt,Fyt)
    if Ft == 0
        return nothing
    end
    φ_field = atan( Fyt, Fxt)   # direction of field vector F.
    φ_exit  = atan(-Fyt,-Fxt)   # direction of tunneling exit, which is opposite to F.
    Ip = IonPotential(sp.target, sp.ionOrbitRelHOMO)
    κ  = sqrt(2Ip)
    Z  = AsympNuclCharge(sp.target)

    # determining tunneling exit position (using ADK's parabolic tunneling exit method if tunExit=:Para)
    r_exit = if sp.tunExit == :Para
        (Ip + sqrt(Ip^2 - 4*(1-sqrt(Ip/2))*Ft)) / 2Ft
    else
        Ip / Ft
    end

    # determining Euler angles (β,γ) (α contributes nothing to Γ, thus is neglected)
    mα,mβ,mγ = MolRotation(sp.target)
    RotMol = RotZYZ(mγ, mβ, mα)  # the molecule's rotation
    RotLaser = RotMatrix3([[ 0  -sin(φ_field)  cos(φ_field)];
                           [ 0   cos(φ_field)  sin(φ_field)];
                           [-1              0             0]])          # the laser's rotation (directions of x&y can be arbitrary)
    α,β,γ = Rotations.params(RotZYZ(inv(RotLaser)*RotMol))      # the ZYZ Euler angles of the rotations from laser frame (F points to Z axis) to molecular frame.

    # determining tunneling rate Γ.
    # the total tunneling rate consists of partial rates of different m' : Γ = ∑ Γ_m'
    # the partial rate consists of a structural part |B_m'|²/(2^|m'|*|m'|!) and a field part W_m'(F) = κ^(-|m'|) * (2κ²/F)^(2Z/κ-|m'|-1) * exp(-2κ³/3F)
    B(m_) = MolMOADKStructureFactor_B(sp.target, sp.ionOrbitRelHOMO, sp.ionOrbit_m, m_, β, γ)
    lMax = size(MolMOADKCoeffs(sp.target, sp.ionOrbitRelHOMO), 1) - 1
    ionRate::Function =
        if sp.ionRatePrefix == :ExpRate || sp.ionRatePrefix == :ExpPre
            function (F,kd,kz)
                Γsum = 0.
                for m_ in -lMax:lMax
                    Γsum += abs2(B(m_))/(2^abs(m_)*factorial(abs(m_))) * κ^(-abs(m_)) * (2κ^2/F)^(2Z/κ-abs(m_)-1) * exp(-2(κ^2+kd^2+kz^2)^1.5/3F)
                end
                return Γsum
            end
        else
            #TODO: Add Full prefix including jac.
        end
    # generating samples
    dim = 8
    kdNum, kzNum = length(sp.ss_kdSamples), length(sp.ss_kzSamples)
    init = zeros(Float64, dim, kdNum, kzNum) # initial condition
    x0 = r_exit*cos(φ_exit)
    y0 = r_exit*sin(φ_exit)
    z0 = 0.
    @threads for ikd in 1:kdNum
        kd0 = sp.ss_kdSamples[ikd]
        kx0 = kd0*-sin(φ_exit)
        ky0 = kd0* cos(φ_exit)
        for ikz in 1:kzNum
            kz0 = sp.ss_kzSamples[ikz]
            init[1:8,ikd,ikz] = [x0,y0,z0,kx0,ky0,kz0,t,ionRate(Ft,kd0,kz0)]
        end
    end
    return reshape(init,dim,:)
end<|MERGE_RESOLUTION|>--- conflicted
+++ resolved
@@ -11,11 +11,7 @@
     tSamples        ::AbstractVector;
     ss_kdSamples    ::AbstractVector;
     ss_kzSamples    ::AbstractVector;
-<<<<<<< HEAD
-    ionRatePrefix   ::Symbol;       # currently supports :ExpRate.
-=======
     ionRatePrefix   ::Symbol;       # currently supports :ExpRate(would be treated as :ExpPre) & :ExpPre.
->>>>>>> 48023351
     tunExit         ::Symbol;       # :Para for tunneling, :IpF for over-barrier, automatically specified.
     ionOrbitRelHOMO ::Integer;
     ionOrbit_m      ::Integer;
