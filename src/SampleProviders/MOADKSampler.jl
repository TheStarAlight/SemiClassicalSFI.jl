using HDF5
using Rotations
using WignerD

"Sample provider which yields initial electron samples through MO-ADK formula."
struct MOADKSampler <: ElectronSampleProvider
    laser           ::Laser;
    target          ::Molecule;     # MO-ADK only supports [Molecule]
    t_samples       ::AbstractVector;
    ss_kd_samples   ::AbstractVector;
    ss_kz_samples   ::AbstractVector;
    cutoff_limit    ::Real;
    tun_exit        ::Symbol;       # :Para for tunneling, :IpF for over-barrier, automatically specified.
    ion_orbit_idx   ::Integer;
    ion_orbit_m     ::Integer;

<<<<<<< HEAD
    function MOADKSampler(; laser           ::Laser,
                            target          ::Molecule,
                            sample_t_intv   ::Tuple{<:Real,<:Real},
                            sample_t_num    ::Integer,
                            ss_kd_max       ::Real,
                            ss_kd_num       ::Integer,
                            ss_kz_max       ::Real,
                            ss_kz_num       ::Integer,
                            mol_orbit_idx   ::Integer,
                            moadk_orbit_m   ::Integer,
=======
    function MOADKSampler(; laser               ::Laser,
                            target              ::Molecule,
                            sample_t_intv       ::Tuple{<:Real,<:Real},
                            sample_t_num        ::Integer,
                            ss_kd_max           ::Real,
                            ss_kd_num           ::Integer,
                            ss_kz_max           ::Real,
                            ss_kz_num           ::Integer,
                            sample_cutoff_limit ::Real,
                            mol_orbit_idx       ::Integer,
                            moadk_orbit_m       ::Integer,
>>>>>>> 336c2303
                            kwargs...   # kwargs are surplus params.
                            )
        # check sampling parameters.
        @assert (sample_t_num>0) "[MOADKSampler] Invalid time sample number $sample_t_num."
        @assert (sample_cutoff_limit≥0) "[MOADKSampler] Invalid cut-off limit $sample_cutoff_limit."
        @assert (ss_kd_num>0 && ss_kz_num>0) "[MOADKSampler] Invalid kd/kz sample number $ss_kd_num/$ss_kz_num."
        # if coefficients are not available, calculate it.
        if ! (mol_orbit_idx in MolMOADKAvailableIndices(target))
            MolCalcMOADKCoeff!(target, mol_orbit_idx)
        end
        # check Keldysh parameter & over-barrier condition.
        Ip = IonPotential(target, mol_orbit_idx)
        F0 = LaserF0(laser)
        γ0 = AngFreq(laser) * sqrt(2Ip) / F0
        if γ0 ≥ 0.5
            @warn "[MOADKSampler] Keldysh parameter γ=$γ0, adiabatic (tunneling) condition [γ<<1] not sufficiently satisfied."
        elseif γ0 ≥ 1.0
            @warn "[MOADKSampler] Keldysh parameter γ=$γ0, adiabatic (tunneling) condition [γ<<1] unsatisfied."
        end
        F_crit = Ip^2/4/(1-sqrt(Ip/2))
        tun_exit = :Para
        if F0 ≥ F_crit
            @warn "[MOADKSampler] Peak electric field strength F0=$F0, reaching the over-barrier critical value, weak-field condition unsatisfied. Tunneling exit method switched from [Para] to [IpF]."
            tun_exit = :IpF
        elseif F0 ≥ F_crit*2/3
            @warn "[MOADKSampler] Peak electric field strength F0=$F0, reaching 2/3 of over-barrier critical value, weak-field condition not sufficiently satisfied."
        end
        # check moadk m.
        @assert moadk_orbit_m≥0 "[MOADKSampler] `moadk_orbit_m` should be non-negative."
        # finish initialization
        return new( laser, target,
                    range(sample_t_intv[1],sample_t_intv[2];length=sample_t_num),
                    range(-abs(ss_kd_max),abs(ss_kd_max);length=ss_kd_num), range(-abs(ss_kz_max),abs(ss_kz_max);length=ss_kz_num),
                    sample_cutoff_limit, tun_exit,
                    mol_orbit_idx, moadk_orbit_m)
    end
end

"Gets the total number of batches."
function batch_num(sp::MOADKSampler)
    return length(sp.t_samples)
end

"Generates a batch of electrons of `batchId` from `sp` using MO-ADK method."
function gen_electron_batch(sp::MOADKSampler, batchId::Int)
    t = sp.t_samples[batchId]
    Fx::Function = LaserFx(sp.laser)
    Fy::Function = LaserFy(sp.laser)
    Fxt = Fx(t)
    Fyt = Fy(t)
    Ft = hypot(Fxt,Fyt)
    if Ft == 0
        return nothing
    end
    φ_field = atan( Fyt, Fxt)   # direction of field vector F.
    φ_exit  = atan(-Fyt,-Fxt)   # direction of tunneling exit, which is opposite to F.
    Ip = IonPotential(sp.target, sp.ion_orbit_idx)
    κ  = sqrt(2Ip)
    Z  = AsympNuclCharge(sp.target)

    # determining tunneling exit position (using ADK's parabolic tunneling exit method if tun_exit=:Para)
    r_exit =
        if sp.tun_exit == :Para
            Ip_eff -> (Ip_eff + sqrt(Ip_eff^2 - 4*(1-sqrt(Ip_eff/2))*Ft)) / 2Ft
        else
            Ip_eff -> Ip_eff / Ft
        end

    # determining Euler angles (β,γ) (α contributes nothing to Γ, thus is neglected)
    mα,mβ,mγ = MolRotation(sp.target)
    RotMol = RotZYZ(mγ, mβ, mα)  # the molecule's rotation
    RotLaser = RotMatrix3([[ 0  -sin(φ_field)  cos(φ_field)];
                           [ 0   cos(φ_field)  sin(φ_field)];
                           [-1              0             0]])          # the laser's rotation (directions of x&y can be arbitrary)
    α,β,γ = Rotations.params(RotZYZ(inv(RotLaser)*RotMol))      # the ZYZ Euler angles of the rotations from laser frame (F points to Z axis) to molecular frame.

    # determining tunneling rate Γ.
    # the total tunneling rate consists of partial rates of different m' : Γ = ∑ Γ_m'
    # the partial rate consists of a structural part |B_m'|²/(2^|m'|*|m'|!) and a field part W_m'(F) = κ^(-|m'|) * (2κ²/F)^(2Z/κ-|m'|-1) * exp(-2κ³/3F)
    lMax = MolMOADKCoeff_lMax(sp.target, sp.ion_orbit_idx)
    B_data = zeros(ComplexF64, 2lMax+1) # to get B(m_), call B_data[m_+lMax+1]
    for m_ in -lMax:lMax
        B_data[m_+lMax+1] = MolMOADKStructureFactor_B(sp.target, sp.ion_orbit_idx, sp.ion_orbit_m, m_, β, γ)
    end
    rate::Function =
        function (F,kd,kz)
            Γsum = 0.
            for m_ in -lMax:lMax
                Γsum += abs2(B_data[m_+lMax+1])/(2^abs(m_)*factorial(abs(m_))) * κ^(-abs(m_)) * (2κ^2/F)^(2Z/κ-abs(m_)-1) * exp(-2(κ^2+kd^2+kz^2)^1.5/3F)
            end
            return Γsum
        end
    # generating samples
    dim = 8
    kd_samples = sp.ss_kd_samples
    kz_samples = sp.ss_kz_samples
    kdNum, kzNum = length(kd_samples), length(kz_samples)
    cutoff_limit = sp.cutoff_limit

    sample_count_thread = zeros(Int,nthreads())
    init_thread = zeros(Float64, dim, nthreads(), kdNum*kzNum) # initial condition (support for multi-threading)

    @threads for ikd in 1:kdNum
        for ikz in 1:kzNum
            kd0, kz0 = kd_samples[ikd], kz_samples[ikz]
            kx0 = kd0*-sin(φ_exit)
            ky0 = kd0* cos(φ_exit)
            r0 = r_exit(Ip+(kd0^2+kz0^2)/2)
            x0 = r0*cos(φ_exit)
            y0 = r0*sin(φ_exit)
            z0 = 0.0
            rate_ = rate(Ft,kd0,kz0)
            if rate_ < cutoff_limit
                continue    # discard the sample
            end
            sample_count_thread[threadid()] += 1
            init_thread[1:8,threadid(),sample_count_thread[threadid()]] = [x0,y0,z0,kx0,ky0,kz0,t,rate_]
        end
    end
    if sum(sample_count_thread) == 0
        # @warn "[MOADKSampler] All sampled electrons are discarded in batch #$(batchId), corresponding to t=$t."
        return nothing
    end
    # collect electron samples from different threads.
    init = zeros(Float64, dim, sum(sample_count_thread))
    N = 0
    for i in 1:nthreads()
        init[:,N+1:N+sample_count_thread[i]] = init_thread[:,i,1:sample_count_thread[i]]
        N += sample_count_thread[i]
    end
    return init

end<|MERGE_RESOLUTION|>--- conflicted
+++ resolved
@@ -14,18 +14,6 @@
     ion_orbit_idx   ::Integer;
     ion_orbit_m     ::Integer;
 
-<<<<<<< HEAD
-    function MOADKSampler(; laser           ::Laser,
-                            target          ::Molecule,
-                            sample_t_intv   ::Tuple{<:Real,<:Real},
-                            sample_t_num    ::Integer,
-                            ss_kd_max       ::Real,
-                            ss_kd_num       ::Integer,
-                            ss_kz_max       ::Real,
-                            ss_kz_num       ::Integer,
-                            mol_orbit_idx   ::Integer,
-                            moadk_orbit_m   ::Integer,
-=======
     function MOADKSampler(; laser               ::Laser,
                             target              ::Molecule,
                             sample_t_intv       ::Tuple{<:Real,<:Real},
@@ -37,7 +25,6 @@
                             sample_cutoff_limit ::Real,
                             mol_orbit_idx       ::Integer,
                             moadk_orbit_m       ::Integer,
->>>>>>> 336c2303
                             kwargs...   # kwargs are surplus params.
                             )
         # check sampling parameters.
