--- conflicted
+++ resolved
@@ -13,20 +13,16 @@
     ion_orbit_idx   ::Integer;
     ion_orbit_m     ::Integer;
 
-    function MOADKSampler(; laser               ::Laser,
-                            target              ::Molecule,
-<<<<<<< HEAD
-                            sample_t_interval   ::Tuple{<:Real,<:Real},
-=======
+    function MOADKSampler(; laser           ::Laser,
+                            target          ::Molecule,
                             sample_t_intv   ::Tuple{<:Real,<:Real},
->>>>>>> 15864e45
-                            sample_t_num        ::Integer,
-                            ss_kd_max           ::Real,
-                            ss_kd_num           ::Integer,
-                            ss_kz_max           ::Real,
-                            ss_kz_num           ::Integer,
-                            mol_orbit_idx       ::Integer,
-                            moadk_orbit_m       ::Integer,
+                            sample_t_num    ::Integer,
+                            ss_kd_max       ::Real,
+                            ss_kd_num       ::Integer,
+                            ss_kz_max       ::Real,
+                            ss_kz_num       ::Integer,
+                            mol_orbit_idx   ::Integer,
+                            moadk_orbit_m   ::Integer,
                             kwargs...   # kwargs are surplus params.
                             )
         # check sampling parameters.
@@ -57,11 +53,7 @@
         @assert moadk_orbit_m≥0 "[MOADKSampler] `moadk_orbit_m` should be non-negative."
         # finish initialization
         return new( laser, target,
-<<<<<<< HEAD
-                    range(sample_t_interval[1],sample_t_interval[2];length=sample_t_num),
-=======
                     range(sample_t_intv[1],sample_t_intv[2];length=sample_t_num),
->>>>>>> 15864e45
                     range(-abs(ss_kd_max),abs(ss_kd_max);length=ss_kd_num), range(-abs(ss_kz_max),abs(ss_kz_max);length=ss_kz_num),
                     tun_exit,
                     mol_orbit_idx, moadk_orbit_m)
