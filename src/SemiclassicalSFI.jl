--- conflicted
+++ resolved
@@ -30,16 +30,6 @@
 # Parameters
 
 ## Required params. for all methods:
-<<<<<<< HEAD
-- `ionRateMethod = <:ADK|:SFA|:SFA_AE|:WFAT|:MOADK>`    : Method of determining ionization rate. Currently supports `:ADK`, `:SFA`, `:SFA_AE` for atoms and `:WFAT`, `:MOADK` for molecules.
-- `laser::Laser`                                        : Parameters of the laser field.
-- `target::Target`                                      : Parameters of the target.
-- `sample_tSpan = (start,stop)`                         : Time span in which electrons are sampled.
-- `sample_tSampleNum`                                   : Number of time samples.
-- `simu_tFinal`                                         : Time when every trajectory simulation ends.
-- `finalMomentum_pMax = (pxMax,pyMax,pzMax)`            : Boundaries of final momentum spectrum collecting in three dimensions.
-- `finalMomentum_pNum = (pxNum,pyNum,pzNum)`            : Numbers of final momentum spectrum collecting in three dimensions.
-=======
 - `init_cond_method = <:ADK|:SFA|:SFAAE|:WFAT|:MOADK>`  : Method of electrons' initial conditions. Currently supports `:ADK`, `:SFA`, `:SFAAE` for atoms and `:WFAT`, `:MOADK` for molecules.
 - `laser::Laser`                                        : Parameters of the laser field.
 - `target::Target`                                      : Parameters of the target.
@@ -48,7 +38,6 @@
 - `simu_t_final`                                        : Time when every trajectory simulation ends.
 - `final_p_max = (pxMax,pyMax,pzMax)`                   : Boundaries of final momentum spectrum collected in three dimensions.
 - `final_p_num = (pxNum,pyNum,pzNum)`                   : Numbers of final momentum spectrum collected in three dimensions.
->>>>>>> 830bd9e1
 
 ## Required params. for step-sampling methods:
 - `ss_kd_max`   : Boundary of kd (momentum's component along transverse direction (in xy plane)) samples.
