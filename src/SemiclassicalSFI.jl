
"""
Implementation of semiclassical methods in strong field ionization.
"""
module SemiclassicalSFI

using OrdinaryDiffEq
using DiffEqGPU, CUDA
using LinearAlgebra
using StaticArrays
using Parameters
using HDF5
using Dates
using ProgressMeter
using YAML, OrderedCollections
using Pkg

include("Lasers/Lasers.jl")
include("Targets/Targets.jl")
include("SampleProviders/SampleProviders.jl")
using .Lasers
using .Targets
using .SampleProviders

export performSFI, Lasers, Targets

"""
Performs a semiclassical simulation with given parameters.

# Parameters

## Required params. for all methods:
- `init_cond_method = <:ADK|:SFA|:SFAAE|:WFAT|:MOADK>`  : Method of electrons' initial conditions. Currently supports `:ADK`, `:SFA`, `:SFAAE` for atoms and `:WFAT`, `:MOADK` for molecules.
- `laser::Laser`                                        : A `Lasers.Laser` object containing information of the laser field.
- `target::Target`                                      : A `Targets.Target` object containing information of the atom/molecule target.
- `sample_t_span = (start,stop)`                        : Time span in which electrons are sampled.
- `sample_t_num`                                        : Number of time samples.
- `traj_t_final`                                        : Time when every trajectory simulation ends.
- `final_p_max = (pxMax,pyMax,pzMax)`                   : Boundaries of final momentum spectrum collected in three dimensions.
- `final_p_num = (pxNum,pyNum,pzNum)`                   : Numbers of final momentum spectrum collected in three dimensions.

## Required params. for step-sampling methods:
- `ss_kd_max`   : Boundary of kd (momentum's component along transverse direction (in xy plane)) samples.
- `ss_kd_num`   : Number of kd (momentum's component along transverse direction (in xy plane)) samples.
- `ss_kz_max`   : Boundary of kz (momentum's component along propagation direction (z ax.)) samples.
- `ss_kz_num`   : Number of kz (momentum's component along propagation direction (z ax.)) samples.

## Required params. for Monte-Carlo-sampling methods:
- `mc_t_batch_size` : Number of electron samples in a single time sample.
- `mc_kt_max`       : Maximum value of momentum's transversal component (perpendicular to field direction).

## Optional params. for all methods:
- `save_path`                                       : Output HDF5 file path.
- `save_3D_spec = false`                            : Determines whether the 3D momentum spectrum is saved (if not, will save 2D) (default `false`).
<<<<<<< HEAD
- `simu_phase_method = <:CTMC|:QTMC|:SCTS>`         : Method of classical trajectories' phase (default `CTMC`). Currently `:QTMC` and `:SCTS` only supports atom targets.
- `simu_rtol = 1e-6`                                : Relative error tolerance when solving classical trajectories (default `1e-6`).
- `simu_nondipole = false`                          : Determines whether non-dipole effect is taken account in the simulation (default `false`).
- `simu_GPU = false`                                : Determines whether GPU acceleration in trajectory simulation is used (default `false`).
- `rate_monte_carlo = false`                        : Determines whether Monte-Carlo sampling is used when generating electron samples (default `false`). Currently only supports ADK.
- `rate_prefix = <:ExpRate|:ExpPre|:ExpJac|:Full>`  : Prefix of the exponential term in the ionization rate (default `:ExpRate`).
=======
- `traj_phase_method = <:CTMC|:QTMC|:SCTS>`         : Method of classical trajectories' phase (default `CTMC`). Currently `:QTMC` and `:SCTS` only supports atom targets.
- `traj_dt = 0.1`                                   : Time step when solving classical trajectories (default `0.1`).
- `traj_nondipole = false`                          : Determines whether non-dipole effect is taken account in the simulation (default `false`).
- `traj_GPU = false`                                : [Experimental] Determines whether GPU acceleration in trajectory simulation is used (default `false`).
- `sample_monte_carlo = false`                      : Determines whether Monte-Carlo sampling is used when generating electron samples (default `false`). Currently only supports ADK.
>>>>>>> 24da7320
- `final_ryd_collect = false`                       : Determines whether rydberg final states are collected (default `false`).
- `final_ryd_n_max`                                 : Determines the maximum principle quantum number n for rydberg final states to be collected.

## Optional params. for atomic SFA, SFA-AE and ADK methods:
- `rate_prefix = <:ExpRate|:ExpPre|:ExpJac|:Full>`  : Prefix of the exponential term in the ionization rate (default `:ExpRate`).

## Optional params. for target `Molecule`:
- `mol_orbit_idx = 0`   : Index of the ionizing orbit relative to the HOMO (e.g., `0` indicates HOMO, and `-1` indicates HOMO-1) (default `0`).

## Optional params. for MO-ADK method:
- `moadk_orbit_m = 0`   : Magnetic quantum number m of the ionizing orbital along the z axis. m = 0,1,2 indicate σ, π and δ respectively (default `0`).

## Optional params. for ADK method:
- `adk_tun_exit = <:IpF|:FDM|:Para>` : Tunneling exit method for ADK methods (when `init_cond_method==:ADK`) (default `:IpF`).

"""
function performSFI(; # some abbrs.:  req. = required, opt. = optional, params. = parameters.
                        #* req. params. for all methods
                    init_cond_method    ::Symbol,
                    laser               ::Laser,
                    target              ::Target,
                    sample_t_span       ::Tuple{<:Real,<:Real},
                    sample_t_num        ::Integer,
                    traj_t_final        ::Real,
                    final_p_max         ::Tuple{<:Real,<:Real,<:Real},
                    final_p_num         ::Tuple{<:Int,<:Int,<:Int},
                        #* req. params. for step-sampling (ss) methods
                    ss_kd_max           ::Real      = 0.,
                    ss_kd_num           ::Integer   = 0 ,
                    ss_kz_max           ::Real      = 0.,
                    ss_kz_num           ::Integer   = 0 ,
                        #* req. params. for Monte-Carlo (mc) methods
                    mc_t_batch_size     ::Integer   = 0 ,
                    mc_kt_max           ::Real      = 0.,
                        #* opt. params. for all methods
                    save_path           ::String    = default_filename(),
                    save_3D_spec        ::Bool      = false,
                    traj_phase_method   ::Symbol    = :CTMC,
                    traj_dt             ::Real      = 0.1,
                    traj_nondipole      ::Bool      = false,
                    traj_GPU            ::Bool      = false,
                    sample_monte_carlo  ::Bool      = false,
                    final_ryd_collect   ::Bool      = false,
                    final_ryd_n_max     ::Integer   = 0,
                        #* opt. params. for atomic SFA, SFA-AE and ADK methods
                    rate_prefix         ::Symbol    = :ExpRate,
                        #* opt. params. for target `Molecule`
                    mol_orbit_idx       ::Integer   = 0,
                        #* opt. params. for molecular MOADK method
                    moadk_orbit_m       ::Integer   = 0,
                        #* opt. params. for atomic ADK method
                    adk_tun_exit        ::Symbol    = :IpF
                    )
    #* pack up all parameters.
    kwargs = Dict{Symbol,Any}()
    @pack! kwargs= (init_cond_method, laser, target, sample_t_span, sample_t_num, traj_t_final, final_p_max, final_p_num,
                    ss_kd_max, ss_kd_num, ss_kz_max, ss_kz_num,
                    mc_t_batch_size, mc_kt_max,
                    traj_phase_method, traj_dt, traj_nondipole, traj_GPU, sample_monte_carlo, rate_prefix, final_ryd_collect, final_ryd_n_max,
                    mol_orbit_idx,
                    moadk_orbit_m,
                    adk_tun_exit)
    #* initialize sample provider.
    sp::ElectronSampleProvider = init_sampler(;kwargs...)
    #* launch electrons and summarize.
    #   * prepare storage
    nthreads = Threads.nthreads()
    # ionization amplitude (ion_prob_final is for final data, ion_prob_sum_temp & ion_prob_collect is for temporary cache)
    ion_prob_final, ion_prob_sum_temp, ion_prob_collect =
        if traj_phase_method == :CTMC
            zeros(Float64, final_p_num),     zeros(Float64, final_p_num),     zeros(Float64, tuple(final_p_num...,nthreads))
        else
            zeros(ComplexF64, final_p_num),  zeros(ComplexF64, final_p_num),  zeros(ComplexF64, tuple(final_p_num...,nthreads))
        end
    # rydberg amplitude
    ryd_prob_final, ryd_prob_sum_temp, ryd_prob_collect =
        if final_ryd_collect
            if traj_phase_method == :CTMC
                zeros(Float64, final_ryd_n_max, final_ryd_n_max, 2*final_ryd_n_max+1),
                zeros(Float64, final_ryd_n_max, final_ryd_n_max, 2*final_ryd_n_max+1),
                zeros(Float64, final_ryd_n_max, final_ryd_n_max, 2*final_ryd_n_max+1, nthreads)
            else
                zeros(ComplexF64, final_ryd_n_max, final_ryd_n_max, 2*final_ryd_n_max+1),
                zeros(ComplexF64, final_ryd_n_max, final_ryd_n_max, 2*final_ryd_n_max+1),
                zeros(ComplexF64, final_ryd_n_max, final_ryd_n_max, 2*final_ryd_n_max+1, nthreads)
            end
        else
            nothing, nothing, nothing
        end
    # classical rates
    classical_rates = Dict{Symbol,Float64}()
        classical_rates[:ion]                = 0.
        classical_rates[:ion_uncollected]    = 0.
        classical_rates[:ryd]                = 0.
        classical_rates[:ryd_uncollected]    = 0.
    #   * launch electrons and collect
    prog1 = ProgressUnknown(dt=0.2, desc="Launching electrons and collecting...", color = :cyan, spinner = true)
    prog2 = Progress(batch_num(sp); dt=0.2, color = :cyan, barlen = 25, barglyphs = BarGlyphs('[', '●', ['◔', '◑', '◕'], '○', ']'), showspeed = true, offset=1)
    warn_num = 0    # number of warnings of empty batches.
    max_warn_num = 5
    for batchId in 1:batch_num(sp)
        init = gen_electron_batch(sp, batchId)
        if isnothing(init)
            warn_num += 1
            if warn_num < max_warn_num
                @warn "[performSFI] The electron sample provider yields no electron sample in batch #$batchId, probably due to zero field strength."
            elseif warn_num == max_warn_num
                @warn "[performSFI] The electron sample provider yields no electron sample in batch #$batchId, probably due to zero field strength. Similar warnings would be suppressed."
            end
        else
            launch_and_collect!(init,
                                ion_prob_final, ion_prob_sum_temp, ion_prob_collect,
                                ryd_prob_final, ryd_prob_sum_temp, ryd_prob_collect,
                                classical_rates; kwargs...)
        end
        next!(prog1,spinner=raw"-\|/"); next!(prog2);
    end
    finish!(prog1); finish!(prog2); println();
    if traj_phase_method != :CTMC
        ion_prob_final = abs2.(ion_prob_final)
        if final_ryd_collect
            ryd_prob_final = abs2.(ryd_prob_final)
        end
    end
    #* save as HDF5.
    if isfile(save_path)
        @warn "[performSFI] File \"$save_path\" already exists. Saving at \"$(default_filename())\"."
        save_path = "$(default_filename()).h5"
    end
    begin
        dict_out = OrderedDict{Symbol,Any}()
        # package version
        dep = Pkg.dependencies()
        for (k,v::Pkg.API.PackageInfo) in dep
            if v.name == "SemiclassicalSFI"
                dict_out[:version] = v.version
            end
        end
        # req. params. for all methods
        dict_out[:init_cond_method]     = init_cond_method
        dict_out[:laser]                = Lasers.Serialize(laser)
        dict_out[:target]               = Targets.Serialize(target)
        dict_out[:sample_t_span]        = sample_t_span
        dict_out[:sample_t_num]         = sample_t_num
        dict_out[:traj_t_final]         = traj_t_final
        dict_out[:final_p_max]          = final_p_max
        dict_out[:final_p_num]          = final_p_num
        if ! sample_monte_carlo
            # req. params. for step-sampling (ss) methods
            dict_out[:ss_kd_max]        = ss_kd_max
            dict_out[:ss_kd_num]        = ss_kd_num
            dict_out[:ss_kz_max]        = ss_kz_max
            dict_out[:ss_kz_num]        = ss_kz_num
        else
            # req. params. for Monte-Carlo (mc) methods
            dict_out[:mc_t_batch_size]  = mc_t_batch_size
            dict_out[:mc_kt_max]        = mc_kt_max
        end
        # opt. params. for all methods
        dict_out[:save_path]            = save_path
        dict_out[:save_3D_spec]         = save_3D_spec
        dict_out[:traj_phase_method]    = traj_phase_method
        dict_out[:traj_dt]              = traj_dt
        dict_out[:traj_nondipole]       = traj_nondipole
        dict_out[:traj_GPU]             = traj_GPU
        dict_out[:sample_monte_carlo]   = sample_monte_carlo
        dict_out[:final_ryd_collect]    = final_ryd_collect
        dict_out[:final_ryd_n_max]      = final_ryd_n_max
        # opt. params. for atomic SFA, SFA-AE and ADK methods
        if init_cond_method in [:ADK, :SFAAE, :SFA]
            dict_out[:rate_prefix]      = rate_prefix
        end
        # opt. params. for target `Molecule`
        if typeof(target) <: Targets.Molecule
            dict_out[:mol_orbit_idx]    = mol_orbit_idx
        end
        # opt. params. for molecular MOADK method
        if init_cond_method == :MOADK
            dict_out[:moadk_orbit_m]    = moadk_orbit_m
        end
        # opt. params. for atomic ADK method
        if init_cond_method == :ADK
            dict_out[:adk_tun_exit]     = adk_tun_exit
        end
        yaml_out = YAML.write(dict_out)
        h5write(save_path, "abstract", yaml_out)
    end
    h5write(save_path, "px", collect(range(-final_p_max[1],final_p_max[1], length=final_p_num[1])))
    h5write(save_path, "py", collect(range(-final_p_max[2],final_p_max[2], length=final_p_num[2])))
    if save_3D_spec
        h5write(save_path, "pz", collect(range(-final_p_max[3],final_p_max[3], length=final_p_num[3])))
        h5write(save_path, "momentum_spec_3D", ion_prob_final)
    end
    h5write(save_path, "momentum_spec_2D", reshape(sum(ion_prob_final, dims=3),size(ion_prob_final)[1:2]))
    h5write(save_path, "ion_rate",              classical_rates[:ion])
    h5write(save_path, "ion_rate_uncollected",  classical_rates[:ion_uncollected])
    if final_ryd_collect
        h5write(save_path, "ryd_spec", ryd_prob_final)
        h5write(save_path, "ryd_rate",              classical_rates[:ryd])
        h5write(save_path, "ryd_rate_uncollected",  classical_rates[:ryd_uncollected])
    end
    @info "Task finished, data saved at \"$(save_path)\"."
end


function launch_and_collect!( init,
                            ion_prob_final,
                            ion_prob_sum_temp,
                            ion_prob_collect,
                            ryd_prob_final,
                            ryd_prob_sum_temp,
                            ryd_prob_collect,
                            classical_rates;
                            laser               ::Laser,
                            target              ::Target,
                            traj_t_final        ::Real,
                            traj_phase_method   ::Symbol,
                            traj_dt             ::Real,
                            traj_nondipole      ::Bool,
                            traj_GPU            ::Bool,
                            final_ryd_collect   ::Bool,
                            final_ryd_n_max     ::Int,
                            final_p_max         ::Tuple{<:Real,<:Real,<:Real},
                            final_p_num         ::Tuple{<:Int,<:Int,<:Int},
                            kwargs...   # kwargs are surplus params.
                            )
    Ip                  = IonPotential(target)
    Fx::Function        = LaserFx(laser)
    Fy::Function        = LaserFy(laser)
    targetF::Function   = TargetForce(target)
    targetP::Function   = TargetPotential(target)
    nucl_charge         = AsympNuclCharge(target)
    traj::Function      = TrajectoryFunction(target, Fx,Fy,traj_phase_method,traj_nondipole)
    batch_size = size(init,2)
    warn_num = 0    # number of warnings of anomalous electrons.
    max_warn_num = 5
    nthreads = Threads.nthreads()
    class_rates_ion              = zeros(nthreads)
    class_rates_ion_uncollected  = zeros(nthreads)
    class_rates_ryd              = zeros(nthreads)
    class_rates_ryd_uncollected  = zeros(nthreads)

    # create ODE problem and solve the ensemble.
    prob_dim = (traj_phase_method == :CTMC) ? 6 : 7 # x,y,z,px,py,pz[,phase]
    trajODEProb::ODEProblem = ODEProblem(traj, (@SVector zeros(Float64,prob_dim)), (0,traj_t_final))
    initTraj::Function =
        if prob_dim == 6
            (prob,i,repeat) -> remake(prob; u0=SVector{6}([init[k,i] for k in 1:6]),     tspan = (init[7,i],traj_t_final))
        else
            (prob,i,repeat) -> remake(prob; u0=SVector{7}([init[k,i] for k in [1:6;9]]), tspan = (init[7,i],traj_t_final))
        end
    ensemble_prob::EnsembleProblem = EnsembleProblem(trajODEProb, prob_func=initTraj, safetycopy=false)
    sol =
        if ! traj_GPU
            solve(ensemble_prob, OrdinaryDiffEq.Tsit5(), EnsembleThreads(), trajectories=batch_size, adaptive=false, dt=traj_dt, save_everystep=false)
        else
            solve(ensemble_prob, DiffEqGPU.GPUTsit5(), EnsembleGPUKernel(CUDA.CUDABackend()), trajectories=batch_size, adaptive=false, dt=traj_dt, save_everystep=false)
        end
    # collect and summarize.
    Threads.@threads for i in 1:batch_size
        threadid = Threads.threadid()
        x0,y0,z0,px0,py0,pz0 = sol.u[i][ 1 ][1:6]
        x, y, z, px, py, pz  = sol.u[i][end][1:6]
        if px^2+py^2+pz^2>(final_p_max[1]^2+final_p_max[2]^2+final_p_max[3]^2)*10  # possibly anomalous electron (due to [DiffEqGPU]), intercept and cancel.
            warn_num += 1
            if warn_num < max_warn_num
                @warn "[Ensemble Simulation] Found electron (#$i in the batch) with anomalous momentum $([px,py,pz])."
            elseif warn_num == max_warn_num
                @warn "[Ensemble Simulation] Found electron (#$i in the batch) with anomalous momentum $([px,py,pz]). Similar warnings would be suppressed."
            end
            continue
        end
        phase = (traj_phase_method == :CTMC) ? (0.) : (sol.u[i][end][7])
        if traj_phase_method == :SCTS # asymptotic Coulomb phase correction term in SCTS
            sqrtb = (2Ip)^(-0.5)
            g = sqrt(1+2Ip*((y*pz-z*py)^2+(z*px-x*pz)^2+(x*py-y*px)^2))
            phase -= px0*x0+py0*y0+pz0*z0 + nucl_charge*sqrtb*(log(g)+asinh((x*py+y*py+z*pz)/(g*sqrtb)))
        end
        E_inf = (px^2+py^2+pz^2)/2 + targetP(x,y,z)
        r_vec = [x, y, z ]
        p_vec = [px,py,pz]
        L_vec = r_vec × p_vec
        L2    = sum(abs2.(L_vec))
        if E_inf ≥ 0    # finally ionized.
            class_rates_ion[threadid] += init[8,i]
            p_inf = sqrt(2E_inf)
            a_vec = p_vec × L_vec - nucl_charge * r_vec ./ norm(r_vec)
            p_inf_vec = (p_inf/(1+p_inf^2*L2)) .* (p_inf .* (L_vec×a_vec) - a_vec)
            pxIdx = round(Int, (p_inf_vec[1]+final_p_max[1])/(final_p_max[1]/final_p_num[1]*2))
            pyIdx = round(Int, (p_inf_vec[2]+final_p_max[2])/(final_p_max[2]/final_p_num[2]*2))
            pzIdx = round(Int, (p_inf_vec[3]+final_p_max[3])/(final_p_max[3]/final_p_num[3]*2))
            if checkbounds(Bool, ion_prob_collect, pxIdx,pyIdx,pzIdx, threadid)
                if traj_phase_method == :CTMC
                    ion_prob_collect[pxIdx,pyIdx,pzIdx, threadid] += init[8,i] # ionRate
                else
                    ion_prob_collect[pxIdx,pyIdx,pzIdx, threadid] += sqrt(init[8,i])*exp(1im*init[9,i]) # sqrt(ionRate)*phaseFactor
                end
            else
                class_rates_ion_uncollected[threadid] += init[8,i]
            end
        else            # finally become rydberg.
            class_rates_ryd[threadid] += init[8,i]
            if final_ryd_collect
                n = round(Int, nucl_charge / sqrt(-2E_inf))
                l = round(Int, (sqrt(1.0+4L2)-1.0)/2)
                m = round(Int, L_vec[3])
                nIdx = n
                lIdx = l+1
                mIdx = m+final_ryd_n_max
                if checkbounds(Bool, ryd_prob_collect, nIdx,lIdx,mIdx, threadid)
                    if traj_phase_method == :CTMC
                        ryd_prob_collect[nIdx,lIdx,mIdx,threadid] += init[8,i]
                    else
                        ryd_prob_collect[nIdx,lIdx,mIdx,threadid] += sqrt(init[8,i])*exp(1im*init[9,i])
                    end
                else
                    class_rates_ryd_uncollected[threadid] += init[8,i]
                end
            else
                class_rates_ryd_uncollected[threadid] += init[8,i]
            end
        end
    end
    sum!(ion_prob_sum_temp, ion_prob_collect)
    ion_prob_final .+= ion_prob_sum_temp
    if final_ryd_collect
        sum!(ryd_prob_sum_temp, ryd_prob_collect)
        ryd_prob_final .+= ryd_prob_sum_temp
    end
    classical_rates[:ion]                += sum(class_rates_ion)
    classical_rates[:ion_uncollected]    += sum(class_rates_ion_uncollected)
    classical_rates[:ryd]                += sum(class_rates_ryd)
    classical_rates[:ryd_uncollected]    += sum(class_rates_ryd_uncollected)
end

function default_filename()
    Y,M,D = yearmonthday(now())
    h,m,s = hour(now()), minute(now()), second(now())
    return "SCSFI-$(string(Y,pad=4))$(string(M,pad=2))$(string(D,pad=2))-$(string(h,pad=2))$(string(m,pad=2))$(string(s,pad=2)).h5"
end

end<|MERGE_RESOLUTION|>--- conflicted
+++ resolved
@@ -52,20 +52,11 @@
 ## Optional params. for all methods:
 - `save_path`                                       : Output HDF5 file path.
 - `save_3D_spec = false`                            : Determines whether the 3D momentum spectrum is saved (if not, will save 2D) (default `false`).
-<<<<<<< HEAD
-- `simu_phase_method = <:CTMC|:QTMC|:SCTS>`         : Method of classical trajectories' phase (default `CTMC`). Currently `:QTMC` and `:SCTS` only supports atom targets.
-- `simu_rtol = 1e-6`                                : Relative error tolerance when solving classical trajectories (default `1e-6`).
-- `simu_nondipole = false`                          : Determines whether non-dipole effect is taken account in the simulation (default `false`).
-- `simu_GPU = false`                                : Determines whether GPU acceleration in trajectory simulation is used (default `false`).
-- `rate_monte_carlo = false`                        : Determines whether Monte-Carlo sampling is used when generating electron samples (default `false`). Currently only supports ADK.
-- `rate_prefix = <:ExpRate|:ExpPre|:ExpJac|:Full>`  : Prefix of the exponential term in the ionization rate (default `:ExpRate`).
-=======
 - `traj_phase_method = <:CTMC|:QTMC|:SCTS>`         : Method of classical trajectories' phase (default `CTMC`). Currently `:QTMC` and `:SCTS` only supports atom targets.
 - `traj_dt = 0.1`                                   : Time step when solving classical trajectories (default `0.1`).
 - `traj_nondipole = false`                          : Determines whether non-dipole effect is taken account in the simulation (default `false`).
 - `traj_GPU = false`                                : [Experimental] Determines whether GPU acceleration in trajectory simulation is used (default `false`).
 - `sample_monte_carlo = false`                      : Determines whether Monte-Carlo sampling is used when generating electron samples (default `false`). Currently only supports ADK.
->>>>>>> 24da7320
 - `final_ryd_collect = false`                       : Determines whether rydberg final states are collected (default `false`).
 - `final_ryd_n_max`                                 : Determines the maximum principle quantum number n for rydberg final states to be collected.
 
