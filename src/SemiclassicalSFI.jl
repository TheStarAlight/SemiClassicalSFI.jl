
"""
**SemiclassicalSFI.jl**
Implementation of classical/semiclassical methods in strong-field ionization of atoms and molecules.
"""
module SemiclassicalSFI

using OrdinaryDiffEq
using DiffEqGPU, CUDA
using LinearAlgebra
using StaticArrays
using Parameters
using HDF5
using Dates
using ProgressMeter
using YAML, OrderedCollections
using Pkg

include("Lasers/Lasers.jl")
include("Targets/Targets.jl")
include("SampleProviders/SampleProviders.jl")
using .Lasers
using .Targets
using .SampleProviders

export performSFI, Lasers, Targets

"""
Performs a semiclassical simulation with given parameters.

# Parameters

## Required params. for all:
- `init_cond_method = <:ADK|:SFA|:SFAAE|:WFAT|:MOADK>`  : Method of electrons' initial conditions. Currently supports `:ADK`, `:SFA`, `:SFAAE` for atoms and `:WFAT`, `:MOADK` for molecules.
- `laser::Laser`                                        : A `Lasers.Laser` object containing information of the laser field.
- `target::Target`                                      : A `Targets.Target` object containing information of the atom/molecule target.
- `sample_t_intv = (start,stop)`                        : Time interval in which the initial electrons are sampled.
- `sample_t_num`                                        : Number of time samples.
- `traj_t_final`                                        : Time when every trajectory simulation ends.
- `final_p_max = (pxMax,pyMax,pzMax)`                   : Boundaries of final momentum spectrum collected in three dimensions.
- `final_p_num = (pxNum,pyNum,pzNum)`                   : Numbers of final momentum spectrum collected in three dimensions.

## Required params. for step-sampling methods:
- `ss_kd_max`   : Boundary of kd (momentum's component along transverse direction (in xy plane)) samples.
- `ss_kd_num`   : Number of kd (momentum's component along transverse direction (in xy plane)) samples.
- `ss_kz_max`   : Boundary of kz (momentum's component along propagation direction (z ax.)) samples.
- `ss_kz_num`   : Number of kz (momentum's component along propagation direction (z ax.)) samples (an even number is required).

## Required params. for Monte-Carlo-sampling methods:
- `mc_kp_num`   : Number of kp (initial momentum which is perpendicular to field direction, two dimensional) samples in a single time sample.
- `mc_kp_max`   : Maximum value of momentum's transversal component (perpendicular to field direction).

## Optional params. for all:
- `save_path`                                       : Output HDF5 file path.
<<<<<<< HEAD
- `save_3D_spec = false`                            : Determines whether to save the 3D momentum spectrum (otherwise 2D) (default `false`).
- `traj_phase_method = <:CTMC|:QTMC|:SCTS>`         : Method of classical trajectories' phase (default `:CTMC`). Currently `:QTMC` and `:SCTS` only support atomic cases.
- `traj_rtol = 1e-6`                                : Relative error tolerance when solving classical trajectories using adaptive methods (default `1e-6`).
- `traj_nondipole = false`                          : Determines whether the non-dipole effect is taken account in the simulation (default `false`).
- `traj_GPU = false`                                : [Experimental] Determines whether to enable GPU acceleration in trajectory simulation (default `false`).
- `sample_monte_carlo = false`                      : Determines whether Monte-Carlo sampling is used when generating electron samples (default `false`). Currently only supports ADK.
- `final_ryd_collect = false`                       : Determines whether the rydberg final states are collected (default `false`).
- `final_ryd_n_max`                                 : Determines the maximum principle quantum number n for rydberg final states to be collected.
=======
- `save_3D_spec = false`                            : Determines whether the 3D momentum spectrum is saved (if not, will only save 2D by flattening on the xy plane) (default `false`).
- `traj_phase_method = <:CTMC|:QTMC|:SCTS>`         : Method of classical trajectories' phase (default `CTMC`). Currently `:QTMC` and `:SCTS` only supports atom targets.
- `traj_rtol = 1e-6`                                : Relative error tolerance when solving classical trajectories using adaptive methods (default `1e-6`).
- `traj_nondipole = false`                          : Determines whether the non-dipole effect is taken account in the simulation (default `false`).
- `traj_GPU = false`                                : [Experimental] Determines whether to enable GPU acceleration in trajectory simulation (default `false`).
- `sample_cutoff_limit = 1e-16`                     : The cut-off limit of the probability of the sampled electron, electrons with probabilities lower than the limit would be discarded.
- `sample_monte_carlo = false`                      : Determines whether Monte-Carlo sampling is used when generating electron samples (default `false`). Currently only supports ADK.
- `final_ryd_collect = false`                       : Determines whether rydberg final states are collected (default `false`).
- `final_ryd_n_max`                                 : The maximum principle quantum number n for rydberg final states to be collected.
>>>>>>> 336c2303

## Optional params. for atomic SFA, SFA-AE and ADK methods:
- `rate_prefix = <:ExpRate|:ExpPre|:ExpJac|:Full>`  : Prefix of the exponential term in the ionization rate (default `:ExpRate`).

## Optional params. for target `Molecule`:
- `mol_orbit_idx = 0`   : Index of the ionizing orbit relative to the HOMO (e.g., `0` indicates HOMO, and `-1` indicates HOMO-1) (default `0`).

## Optional params. for MO-ADK method:
- `moadk_orbit_m = 0`   : Magnetic quantum number m of the ionizing orbital along the z axis. m = 0,1,2 indicate σ, π and δ respectively (default `0`).

## Optional params. for ADK method:
- `adk_tun_exit = <:IpF|:FDM|:Para>` : Tunneling exit method for ADK methods (when `init_cond_method==:ADK`) (default `:IpF`).

"""
function performSFI(; # some abbrs.:  req. = required, opt. = optional, params. = parameters.
                        #* req. params. for all methods
                    init_cond_method    ::Symbol,
                    laser               ::Laser,
                    target              ::Target,
                    sample_t_intv       ::Tuple{<:Real,<:Real},
                    sample_t_num        ::Integer,
                    traj_t_final        ::Real,
                    final_p_max         ::Tuple{<:Real,<:Real,<:Real},
                    final_p_num         ::Tuple{<:Int,<:Int,<:Int},
                        #* req. params. for step-sampling (ss) methods
                    ss_kd_max           ::Real      = 0.,
                    ss_kd_num           ::Integer   = 0 ,
                    ss_kz_max           ::Real      = 0.,
                    ss_kz_num           ::Integer   = 0 ,
                        #* req. params. for Monte-Carlo (mc) methods
                    mc_kp_num           ::Integer   = 0 ,
                    mc_kp_max           ::Real      = 0.,
                        #* opt. params. for all methods
                    save_path           ::String    = default_filename(),
                    save_3D_spec        ::Bool      = false,
                    traj_phase_method   ::Symbol    = :CTMC,
                    traj_rtol           ::Real      = 1e-6,
                    traj_nondipole      ::Bool      = false,
                    traj_GPU            ::Bool      = false,
                    sample_cutoff_limit ::Real      = 1e-16,
                    sample_monte_carlo  ::Bool      = false,
                    final_ryd_collect   ::Bool      = false,
                    final_ryd_n_max     ::Integer   = 0,
                        #* opt. params. for atomic SFA, SFA-AE and ADK methods
                    rate_prefix         ::Symbol    = :ExpRate,
                        #* opt. params. for target `Molecule`
                    mol_orbit_idx       ::Integer   = 0,
                        #* opt. params. for molecular MOADK method
                    moadk_orbit_m       ::Integer   = 0,
                        #* opt. params. for atomic ADK method
                    adk_tun_exit        ::Symbol    = :IpF
                    )
    #* check parameters
    if !sample_monte_carlo && isodd(ss_kz_num)
        @warn "[performSFI] ss_kz_num=$(ss_kz_num) is an odd number, which may result in anomalous final electron states. Please choose an even number to avoid such problem."
    end
    # check the path in the first
    if isfile(save_path)
        @warn "[performSFI] File \"$save_path\" already exists, will save at \"$(default_filename())\"."
        save_path = default_filename()
    end
    # create the file, try to write and lock it
    file = h5open(save_path, "w")
    file["info"] = "Generated by SemiclassicalSFI"
    #* pack up all parameters.
    kwargs = Dict{Symbol,Any}()
    @pack! kwargs= (init_cond_method, laser, target, sample_t_intv, sample_t_num, traj_t_final, final_p_max, final_p_num,
                    ss_kd_max, ss_kd_num, ss_kz_max, ss_kz_num,
                    mc_kp_num, mc_kp_max,
                    traj_phase_method, traj_rtol, traj_nondipole, traj_GPU, sample_cutoff_limit, sample_monte_carlo, rate_prefix, final_ryd_collect, final_ryd_n_max,
                    mol_orbit_idx,
                    moadk_orbit_m,
                    adk_tun_exit)
    #* initialize sample provider.
    sp::ElectronSampleProvider = init_sampler(;kwargs...)
    #* launch electrons and summarize.
    #   * prepare storage
    nthreads = Threads.nthreads()
    # ionization amplitude (ion_prob_final is for final data, ion_prob_sum_temp & ion_prob_collect is for temporary cache)
    ion_prob_final, ion_prob_sum_temp, ion_prob_collect =
        if traj_phase_method == :CTMC
            zeros(Float64, final_p_num),     zeros(Float64, final_p_num),     zeros(Float64, tuple(final_p_num...,nthreads))
        else
            zeros(ComplexF64, final_p_num),  zeros(ComplexF64, final_p_num),  zeros(ComplexF64, tuple(final_p_num...,nthreads))
        end
    # rydberg amplitude
    ryd_prob_final, ryd_prob_sum_temp, ryd_prob_collect =
        if final_ryd_collect
            if traj_phase_method == :CTMC
                zeros(Float64, final_ryd_n_max, final_ryd_n_max, 2*final_ryd_n_max+1),
                zeros(Float64, final_ryd_n_max, final_ryd_n_max, 2*final_ryd_n_max+1),
                zeros(Float64, final_ryd_n_max, final_ryd_n_max, 2*final_ryd_n_max+1, nthreads)
            else
                zeros(ComplexF64, final_ryd_n_max, final_ryd_n_max, 2*final_ryd_n_max+1),
                zeros(ComplexF64, final_ryd_n_max, final_ryd_n_max, 2*final_ryd_n_max+1),
                zeros(ComplexF64, final_ryd_n_max, final_ryd_n_max, 2*final_ryd_n_max+1, nthreads)
            end
        else
            nothing, nothing, nothing
        end
    # classical prob
    classical_prob = Dict{Symbol,Float64}()
        classical_prob[:ion]                = 0.
        classical_prob[:ion_uncollected]    = 0.
        classical_prob[:ryd]                = 0.
        classical_prob[:ryd_uncollected]    = 0.
    #   * launch electrons and collect
    prog1 = ProgressUnknown(dt=0.2, desc="Launching electrons and collecting...", color = :cyan, spinner = true)
    prog2 = Progress(batch_num(sp); dt=0.2, color = :cyan, barlen = 25, barglyphs = BarGlyphs('[', '●', ['◔', '◑', '◕'], '○', ']'), showspeed = true, offset=1)
    cont_empty_bat = 0    # number of continous empty batches.
    warn_thr_cont_empty_bat = 20  # if the number of continous empty batches reaches the threshold, will throw a warning.
    for batchId in 1:batch_num(sp)
        init = gen_electron_batch(sp, batchId)
        if isnothing(init)
            cont_empty_bat += 1
            if batchId == batch_num(sp)
                if cont_empty_bat > warn_thr_cont_empty_bat
                    @warn "[performSFI] The electron sample provider yields no electron sample in the previous $(cont_empty_bat) batches #$(batchId-cont_empty_bat)~#$(batchId-1), probably due to too weak field strength."
                end
            end
        else
            if cont_empty_bat > warn_thr_cont_empty_bat # count the total continous empty batches and throw the warning.
                @warn "[performSFI] The electron sample provider yields no electron sample in the previous $(cont_empty_bat) batches #$(batchId-cont_empty_bat)~#$(batchId-1), probably due to too weak field strength."
            end
            cont_empty_bat = 0
            launch_and_collect!(init,
                                ion_prob_final, ion_prob_sum_temp, ion_prob_collect,
                                ryd_prob_final, ryd_prob_sum_temp, ryd_prob_collect,
                                classical_prob; kwargs...)
        end
        next!(prog1,spinner=raw"-\|/"); next!(prog2);
    end
    finish!(prog1); finish!(prog2); println();
    if traj_phase_method != :CTMC
        ion_prob_final = abs2.(ion_prob_final)
        if final_ryd_collect
            ryd_prob_final = abs2.(ryd_prob_final)
        end
    end
    #* save as HDF5.
    begin
        dict_out = OrderedDict{Symbol,Any}()
        # package version
        dep = Pkg.dependencies()
        for (k,v::Pkg.API.PackageInfo) in dep
            if v.name == "SemiclassicalSFI"
                dict_out[:version] = v.version
            end
        end
        # req. params. for all
        dict_out[:init_cond_method]     = init_cond_method
        dict_out[:laser]                = Lasers.Serialize(laser)
        dict_out[:target]               = Targets.Serialize(target)
        dict_out[:sample_t_intv]        = sample_t_intv
        dict_out[:sample_t_num]         = sample_t_num
        dict_out[:traj_t_final]         = traj_t_final
        dict_out[:final_p_max]          = final_p_max
        dict_out[:final_p_num]          = final_p_num
        if ! sample_monte_carlo
            # req. params. for step-sampling (ss) methods
            dict_out[:ss_kd_max]        = ss_kd_max
            dict_out[:ss_kd_num]        = ss_kd_num
            dict_out[:ss_kz_max]        = ss_kz_max
            dict_out[:ss_kz_num]        = ss_kz_num
        else
            # req. params. for Monte-Carlo (mc) methods
            dict_out[:mc_kp_num]        = mc_kp_num
            dict_out[:mc_kp_max]        = mc_kp_max
        end
        # opt. params. for all methods
        dict_out[:save_path]            = save_path
        dict_out[:save_3D_spec]         = save_3D_spec
        dict_out[:traj_phase_method]    = traj_phase_method
        dict_out[:traj_rtol]            = traj_rtol
        dict_out[:traj_nondipole]       = traj_nondipole
        dict_out[:traj_GPU]             = traj_GPU
        dict_out[:sample_cutoff_limit]  = sample_cutoff_limit
        dict_out[:sample_monte_carlo]   = sample_monte_carlo
        dict_out[:final_ryd_collect]    = final_ryd_collect
        dict_out[:final_ryd_n_max]      = final_ryd_n_max
        # opt. params. for atomic SFA, SFA-AE and ADK methods
        if init_cond_method in [:ADK, :SFAAE, :SFA]
            dict_out[:rate_prefix]      = rate_prefix
        end
        # opt. params. for target `Molecule`
        if typeof(target) <: Targets.Molecule
            dict_out[:mol_orbit_idx]    = mol_orbit_idx
        end
        # opt. params. for molecular MOADK method
        if init_cond_method == :MOADK
            dict_out[:moadk_orbit_m]    = moadk_orbit_m
        end
        # opt. params. for atomic ADK method
        if init_cond_method == :ADK
            dict_out[:adk_tun_exit]     = adk_tun_exit
        end
        yaml_out = YAML.write(dict_out)
        file["abstract"] = yaml_out
    end
    file["px"] = collect(range(-final_p_max[1],final_p_max[1], length=final_p_num[1]))
    file["py"] = collect(range(-final_p_max[2],final_p_max[2], length=final_p_num[2]))
    if save_3D_spec
        file["pz"] = collect(range(-final_p_max[3],final_p_max[3], length=final_p_num[3]))
        file["momentum_spec_3D", shuffle=true, deflate=6] = ion_prob_final    # the output is compressed, level from 1 to 9. successful @ v0.16.15
    end
    file["momentum_spec_2D", shuffle=true, deflate=6] = reshape(sum(ion_prob_final, dims=3),size(ion_prob_final)[1:2])    # the output is compressed, level from 1 to 9.
    file["ion_prob"] = classical_prob[:ion]
    file["ion_prob_uncollected"] = classical_prob[:ion_uncollected]
    if final_ryd_collect
        file["ryd_spec"] = ryd_prob_final
        file["ryd_prob"] = classical_prob[:ryd]
        file["ryd_prob_uncollected"] = classical_prob[:ryd_uncollected]
    end
    close(file)
    @info "Task finished, data saved at \"$(save_path)\"."
end


function launch_and_collect!( init,
                            ion_prob_final,
                            ion_prob_sum_temp,
                            ion_prob_collect,
                            ryd_prob_final,
                            ryd_prob_sum_temp,
                            ryd_prob_collect,
                            classical_prob;
                            laser               ::Laser,
                            target              ::Target,
                            traj_t_final        ::Real,
                            traj_phase_method   ::Symbol,
                            traj_rtol           ::Real,
                            traj_nondipole      ::Bool,
                            traj_GPU            ::Bool,
                            final_ryd_collect   ::Bool,
                            final_ryd_n_max     ::Int,
                            final_p_max         ::Tuple{<:Real,<:Real,<:Real},
                            final_p_num         ::Tuple{<:Int,<:Int,<:Int},
                            kwargs...   # kwargs are surplus params.
                            )
    Ip                  = IonPotential(target)
    Fx::Function        = LaserFx(laser)
    Fy::Function        = LaserFy(laser)
    targetF::Function   = TargetForce(target)
    targetP::Function   = TargetPotential(target)
    nucl_charge         = AsympNuclCharge(target)
    traj::Function      = TrajectoryFunction(target, Fx,Fy,traj_phase_method,traj_nondipole)
    batch_size = size(init,2)
    warn_num = 0    # number of warnings of anomalous electrons.
    max_warn_num = 5
    nthreads = Threads.nthreads()
    class_prob_ion              = zeros(nthreads)
    class_prob_ion_uncollected  = zeros(nthreads)
    class_prob_ryd              = zeros(nthreads)
    class_prob_ryd_uncollected  = zeros(nthreads)

    # create ODE problem and solve the ensemble.
    prob_dim = (traj_phase_method == :CTMC) ? 6 : 7 # x,y,z,px,py,pz[,phase]
    traj_ODE_prob::ODEProblem = ODEProblem(traj, (@SVector zeros(Float64,prob_dim)), Float64.((0,traj_t_final)))
    init_traj::Function =
        if prob_dim == 6
            (prob,i,repeat) -> remake(prob; u0=SVector{6}([init[k,i] for k in 1:6]),     tspan = (init[7,i],Float64(traj_t_final)))
        else
            (prob,i,repeat) -> remake(prob; u0=SVector{7}([init[k,i] for k in [1:6;9]]), tspan = (init[7,i],Float64(traj_t_final)))
        end
    ensemble_prob::EnsembleProblem = EnsembleProblem(traj_ODE_prob, prob_func=init_traj, safetycopy=false)
    sol =
        if ! traj_GPU
            solve(ensemble_prob, OrdinaryDiffEq.Tsit5(), EnsembleThreads(), trajectories=batch_size, adaptive=true, dt=0.01, reltol=traj_rtol, save_everystep=false)
        else
            solve(ensemble_prob, DiffEqGPU.GPUTsit5(), EnsembleGPUKernel(CUDA.CUDABackend()), trajectories=batch_size, adaptive=true, dt=0.01, reltol=traj_rtol, save_everystep=false)
        end
    # collect and summarize.
    Threads.@threads for i in 1:batch_size
        threadid = Threads.threadid()
        x0,y0,z0,px0,py0,pz0 = sol.u[i][ 1 ][1:6]
        x, y, z, px, py, pz  = sol.u[i][end][1:6]
        if px^2+py^2+pz^2>100  # possibly anomalous electron, intercept and cancel.
            warn_num += 1
            if warn_num < max_warn_num
                @warn "[Ensemble Simulation] Found electron with anomalously large momentum $([px,py,pz]), whose initial condition is r0=$([x0,y0,z0]), k0=$([px0,py0,pz0]), t0=$(sol.u[i].t[1])."
            elseif warn_num == max_warn_num
                @warn "[Ensemble Simulation] Found electron with anomalously large momentum $([px,py,pz]), whose initial condition is r0=$([x0,y0,z0]), k0=$([px0,py0,pz0]), t0=$(sol.u[i].t[1]). Similar warnings in the same batch would be suppressed."
            end
            continue
        end
        phase = (traj_phase_method == :CTMC) ? (0.) : (sol.u[i][end][7])
        if traj_phase_method == :SCTS # asymptotic Coulomb phase correction term in SCTS
            sqrtb = (2Ip)^(-0.5)
            g = sqrt(1+2Ip*((y*pz-z*py)^2+(z*px-x*pz)^2+(x*py-y*px)^2))
            phase -= px0*x0+py0*y0+pz0*z0 + nucl_charge*sqrtb*(log(g)+asinh((x*py+y*py+z*pz)/(g*sqrtb)))
        end
        E_inf = (px^2+py^2+pz^2)/2 + targetP(x,y,z)
        r_vec = [x, y, z ]
        p_vec = [px,py,pz]
        L_vec = r_vec × p_vec
        L2    = sum(abs2.(L_vec))
        if E_inf ≥ 0    # finally ionized.
            class_prob_ion[threadid] += init[8,i]
            p_inf = sqrt(2E_inf)
            a_vec = p_vec × L_vec - nucl_charge * r_vec ./ norm(r_vec)
            p_inf_vec = (p_inf/(1+p_inf^2*L2)) .* (p_inf .* (L_vec×a_vec) - a_vec)
            if final_p_num[1]>1
                pxIdx = round(Int, (p_inf_vec[1]+final_p_max[1])/(final_p_max[1]/final_p_num[1]*2))
            else
                pxIdx = 1   # without this step, only electrons with positive p_x component would be collected, the same for p_y and p_z.
            end
            if final_p_num[2]>1
                pyIdx = round(Int, (p_inf_vec[2]+final_p_max[2])/(final_p_max[2]/final_p_num[2]*2))
            else
                pyIdx = 1
            end
            if final_p_num[3]>1
                pzIdx = round(Int, (p_inf_vec[3]+final_p_max[3])/(final_p_max[3]/final_p_num[3]*2))
            else
                pzIdx = 1
            end
            if checkbounds(Bool, ion_prob_collect, pxIdx,pyIdx,pzIdx, threadid)
                if traj_phase_method == :CTMC
                    ion_prob_collect[pxIdx,pyIdx,pzIdx, threadid] += init[8,i] # prob
                else
                    ion_prob_collect[pxIdx,pyIdx,pzIdx, threadid] += sqrt(init[8,i])*exp(1im*init[9,i]) # sqrt(prob)*phase_factor
                end
            else
                class_prob_ion_uncollected[threadid] += init[8,i]
            end
        else            # finally become rydberg.
            class_prob_ryd[threadid] += init[8,i]
            if final_ryd_collect
                n = round(Int, nucl_charge / sqrt(-2E_inf))
                l = round(Int, (sqrt(1.0+4L2)-1.0)/2)
                m = round(Int, L_vec[3])
                nIdx = n
                lIdx = l+1
                mIdx = m+final_ryd_n_max
                if checkbounds(Bool, ryd_prob_collect, nIdx,lIdx,mIdx, threadid)
                    if traj_phase_method == :CTMC
                        ryd_prob_collect[nIdx,lIdx,mIdx,threadid] += init[8,i]
                    else
                        ryd_prob_collect[nIdx,lIdx,mIdx,threadid] += sqrt(init[8,i])*exp(1im*init[9,i])
                    end
                else
                    class_prob_ryd_uncollected[threadid] += init[8,i]
                end
            else
                class_prob_ryd_uncollected[threadid] += init[8,i]
            end
        end
    end
    sum!(ion_prob_sum_temp, ion_prob_collect)
    ion_prob_final .+= ion_prob_sum_temp
    if final_ryd_collect
        sum!(ryd_prob_sum_temp, ryd_prob_collect)
        ryd_prob_final .+= ryd_prob_sum_temp
    end
    classical_prob[:ion]                += sum(class_prob_ion)
    classical_prob[:ion_uncollected]    += sum(class_prob_ion_uncollected)
    classical_prob[:ryd]                += sum(class_prob_ryd)
    classical_prob[:ryd_uncollected]    += sum(class_prob_ryd_uncollected)
end

function default_filename()
    Y,M,D = yearmonthday(now())
    h,m,s = hour(now()), minute(now()), second(now())
    return "SCSFI-$(string(Y,pad=4))$(string(M,pad=2))$(string(D,pad=2))-$(string(h,pad=2))$(string(m,pad=2))$(string(s,pad=2)).h5"
end

end<|MERGE_RESOLUTION|>--- conflicted
+++ resolved
@@ -52,18 +52,8 @@
 
 ## Optional params. for all:
 - `save_path`                                       : Output HDF5 file path.
-<<<<<<< HEAD
-- `save_3D_spec = false`                            : Determines whether to save the 3D momentum spectrum (otherwise 2D) (default `false`).
-- `traj_phase_method = <:CTMC|:QTMC|:SCTS>`         : Method of classical trajectories' phase (default `:CTMC`). Currently `:QTMC` and `:SCTS` only support atomic cases.
-- `traj_rtol = 1e-6`                                : Relative error tolerance when solving classical trajectories using adaptive methods (default `1e-6`).
-- `traj_nondipole = false`                          : Determines whether the non-dipole effect is taken account in the simulation (default `false`).
-- `traj_GPU = false`                                : [Experimental] Determines whether to enable GPU acceleration in trajectory simulation (default `false`).
-- `sample_monte_carlo = false`                      : Determines whether Monte-Carlo sampling is used when generating electron samples (default `false`). Currently only supports ADK.
-- `final_ryd_collect = false`                       : Determines whether the rydberg final states are collected (default `false`).
-- `final_ryd_n_max`                                 : Determines the maximum principle quantum number n for rydberg final states to be collected.
-=======
 - `save_3D_spec = false`                            : Determines whether the 3D momentum spectrum is saved (if not, will only save 2D by flattening on the xy plane) (default `false`).
-- `traj_phase_method = <:CTMC|:QTMC|:SCTS>`         : Method of classical trajectories' phase (default `CTMC`). Currently `:QTMC` and `:SCTS` only supports atom targets.
+- `traj_phase_method = <:CTMC|:QTMC|:SCTS>`         : Method of classical trajectories' phase (default `:CTMC`). Currently `:QTMC` and `:SCTS` only supports atom targets.
 - `traj_rtol = 1e-6`                                : Relative error tolerance when solving classical trajectories using adaptive methods (default `1e-6`).
 - `traj_nondipole = false`                          : Determines whether the non-dipole effect is taken account in the simulation (default `false`).
 - `traj_GPU = false`                                : [Experimental] Determines whether to enable GPU acceleration in trajectory simulation (default `false`).
@@ -71,7 +61,6 @@
 - `sample_monte_carlo = false`                      : Determines whether Monte-Carlo sampling is used when generating electron samples (default `false`). Currently only supports ADK.
 - `final_ryd_collect = false`                       : Determines whether rydberg final states are collected (default `false`).
 - `final_ryd_n_max`                                 : The maximum principle quantum number n for rydberg final states to be collected.
->>>>>>> 336c2303
 
 ## Optional params. for atomic SFA, SFA-AE and ADK methods:
 - `rate_prefix = <:ExpRate|:ExpPre|:ExpJac|:Full>`  : Prefix of the exponential term in the ionization rate (default `:ExpRate`).
